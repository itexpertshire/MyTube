import java.time.Instant

plugins {
    id 'com.android.application'
    id 'kotlin-android'
    id 'kotlin-kapt'
    id 'kotlinx-serialization'
}

android {
    signingConfigs {
        debug {
            storeFile file('/Users/amit/AndroidStudioProjects/release.keystore')
            storePassword 'android'
            keyAlias 'androiddebugkey'
            keyPassword 'android'
        }
        release {
            storeFile file('/Users/amit/AndroidStudioProjects/release.keystore')
            storePassword 'android'
            keyAlias 'androiddebugkey'
            keyPassword 'android'
        }
    }
    compileSdk 33

    defaultConfig {
        applicationId 'com.github.libretube'
        minSdk 26
        targetSdk 33
<<<<<<< HEAD
        versionCode 29
        versionName '0.12.0.0.4'
=======
        versionCode 34
        versionName '0.14.1'
>>>>>>> 177dc4d6
        testInstrumentationRunner 'androidx.test.runner.AndroidJUnitRunner'
        resValue "string", "app_name", "MyTube"

        javaCompileOptions {
            annotationProcessorOptions {
                arguments += ["room.schemaLocation": "$projectDir/schemas".toString()]
            }
        }
    }

    buildFeatures {
        viewBinding true
    }

    applicationVariants.all { variant ->
        // use the date as version for debug builds
        if (variant.name == 'debug') {
            variant.outputs.each { output ->
                output.versionCodeOverride = getUnixTime()
            }
        }
    }

    buildTypes {
        release {
            minifyEnabled true
            proguardFiles getDefaultProguardFile('proguard-android-optimize.txt'), 'proguard-rules.pro'
            signingConfig signingConfigs.release
        }

        debug {
            debuggable true
            applicationIdSuffix ".debug"
            resValue "string", "app_name", "LibreTube Debug"
        }
    }
    compileOptions {
        coreLibraryDesugaringEnabled true
        sourceCompatibility JavaVersion.VERSION_17
        targetCompatibility JavaVersion.VERSION_17
    }
    kotlinOptions {
        jvmTarget = JavaVersion.VERSION_17
    }
    splits {
        abi {
            enable true
            reset()
            include "armeabi-v7a", "arm64-v8a", "x86", "x86_64"
            universalApk true

        }
    }
    packagingOptions {
        jniLibs {
            excludes += ['lib/armeabi-v7a/*_neon.so']
        }
    }
    namespace 'com.github.libretube'
}

dependencies {
    //debugImplementation libs.square.leakcanary

    /* Android Core */
    implementation libs.androidx.appcompat
    implementation libs.androidx.core
    implementation libs.androidx.constraintlayout
    implementation libs.androidx.legacySupport
    implementation libs.androidx.navigation.fragment
    implementation libs.androidx.navigation.ui
    implementation libs.androidx.preference
    implementation libs.androidx.work.runtime

    /* Android Lifecycle */
    implementation libs.lifecycle.viewmodel
    implementation libs.lifecycle.runtime
    implementation libs.lifecycle.livedata
    implementation libs.lifecycle.service

    /* Testing */
    androidTestImplementation libs.androidx.test.junit
    androidTestImplementation libs.androidx.test.espressoCore

    /* Design */
    implementation libs.material

    /* ExoPlayer */
    implementation libs.exoplayer
    implementation(libs.exoplayer.extension.cronet) { exclude group: 'com.google.android.gms' }
    implementation libs.exoplayer.extension.mediasession
    implementation libs.exoplayer.dash

    /* Retrofit and Kotlinx Serialization */
    implementation libs.square.retrofit
    implementation libs.kotlinx.serialization
    implementation libs.kotlinx.datetime
    implementation libs.kotlinx.serialization.retrofit

    /* Cronet and Coil */
    coreLibraryDesugaring libs.desugaring
    implementation libs.cronet.embedded
    implementation libs.cronet.okhttp
    implementation libs.coil

    /* Room */
    kapt libs.room.compiler
    implementation libs.room

    /* View binding */
    implementation libs.viewBindingPropertyDelegate

    /* Keyword extraction */
    //implementation libs.stanfordCorenlp
}

configurations.all {
    resolutionStrategy.dependencySubstitution {
        substitute module('org.hamcrest:hamcrest-core:1.1') with module('junit:junit:4.10')
    }
}

static def getUnixTime() {
    return Instant.now().getEpochSecond()
}<|MERGE_RESOLUTION|>--- conflicted
+++ resolved
@@ -28,13 +28,8 @@
         applicationId 'com.github.libretube'
         minSdk 26
         targetSdk 33
-<<<<<<< HEAD
-        versionCode 29
-        versionName '0.12.0.0.4'
-=======
-        versionCode 34
-        versionName '0.14.1'
->>>>>>> 177dc4d6
+        versionCode 33
+        versionName '0.14.0'
         testInstrumentationRunner 'androidx.test.runner.AndroidJUnitRunner'
         resValue "string", "app_name", "MyTube"
 
