<?xml version="1.0" encoding="utf-8"?>
<resources>
    <string-array name="instances">
        <item>kavin.rocks (Official)</item>
        <item>tokhmi.xyz</item>
        <item>moomoo.me</item>
        <item>mint.lgbt</item>
        <item>il.ax</item>
        <item>syncpundit.com</item>
        <item>mha.fi</item>
        <item>shimul.me</item>
        <item>jae.fi</item>
        <item>privacy.com.de</item>
    </string-array>
    <string-array name="instancesValue">
        <item>https://pipedapi.kavin.rocks</item>
        <item>https://pipedapi.tokhmi.xyz</item>
        <item>https://pipedapi.moomoo.me</item>
        <item>https://pa.mint.lgbt</item>
        <item>https://pa.il.ax</item>
        <item>https://pipedapi.syncpundit.com</item>
        <item>https://api-piped.mha.fi</item>
        <item>https://api-piped.shimul.me</item>
        <item>https://api.yt.jae.fi</item>
        <item>https://piped-api.privacy.com.de</item>
    </string-array>

    <string-array name="languages">
        <item>@string/systemLanguage</item>
        <item>العربية</item>
        <item>Azərbaycanca</item>
        <item>Euskara</item>
        <item>বাংলা</item>
        <item>Català</item>
        <item>کوردی</item>
        <item>简体中文</item>
        <item>繁體中文</item>
        <item>čeština</item>
        <item>Dansk</item>
        <item>English</item>
        <item>Wikang Filipino</item>
        <item>Suomi</item>
        <item>Français</item>
        <item>Deutsch</item>
        <item>Ελληνικά</item>
        <item>ગુજરાતી</item>
        <item>עברית</item>
        <item>हिन्दी</item>
        <item>Magyar</item>
        <item>Bahasa Indonesia</item>
        <item>Italiano</item>
        <item>日本語</item>
        <item>조선말</item>
        <item>latviešu</item>
        <item>മലയാളം</item>
        <item>मराठी</item>
        <item>Norsk</item>
        <item>فارسی</item>
        <item>ଓଡ଼ିଆ</item>
        <item>Polski</item>
        <item>Português</item>
        <item>Português (BR)</item>
        <item>Română</item>
        <item>Русский</item>
        <item>Slovenčina</item>
        <item>Español</item>
        <item>ภาษาไทย</item>
        <item>Türkçe</item>
        <item>Türkmençe</item>
        <item>Українська</item>
    </string-array>

    <string-array name="languagesValue">
        <item>sys</item>
        <item>ar</item>
        <item>az</item>
        <item>eu</item>
        <item>bn</item>
        <item>ca</item>
        <item>ckb</item>
        <item>zh-Hans</item>
        <item>zh-Hant</item>
        <item>cs</item>
        <item>da</item>
        <item>en</item>
        <item>fil</item>
        <item>fi</item>
        <item>fr</item>
        <item>de</item>
        <item>el</item>
        <item>gu</item>
        <item>he</item>
        <item>hi</item>
        <item>hu</item>
        <item>in</item>
        <item>it</item>
        <item>ja</item>
        <item>ko</item>
        <item>lv</item>
        <item>ml</item>
        <item>mr</item>
        <item>nb-rNO</item>
        <item>fa</item>
        <item>or</item>
        <item>pl</item>
        <item>pt</item>
        <item>pt-rBR</item>
        <item>ro</item>
        <item>ru</item>
        <item>sk</item>
        <item>es</item>
        <item>th</item>
        <item>tr</item>
        <item>tk</item>
        <item>uk</item>
    </string-array>

    <string-array name="themes">
        <item>@string/systemDefault</item>
        <item>@string/lightTheme</item>
        <item>@string/darkTheme</item>
    </string-array>

    <string-array name="themesValue">
        <item>A</item>
        <item>L</item>
        <item>D</item>
    </string-array>

    <string-array name="accents">
        <item>@string/material_you</item>
        <item>@string/color_red</item>
        <item>@string/color_blue</item>
        <item>@string/color_yellow</item>
        <item>@string/color_green</item>
        <item>@string/color_purple</item>
        <item>@string/theme_monochrome</item>
        <item>@string/color_violet</item>
    </string-array>

    <string-array name="accentsValue">
        <item>my</item>
        <item>red</item>
        <item>blue</item>
        <item>yellow</item>
        <item>green</item>
        <item>purple</item>
        <item>monochrome</item>
        <item>violet</item>
    </string-array>

    <string-array name="defres">
        <item>@string/auto_quality</item>
        <item>2160p</item>
        <item>1440p</item>
        <item>1080p</item>
        <item>720p</item>
        <item>480p</item>
        <item>360p</item>
        <item>240p</item>
        <item>144p</item>
    </string-array>
    <string-array name="defresValue">
        <item />
        <item>2160p</item>
        <item>1440p</item>
        <item>1080p</item>
        <item>720p</item>
        <item>480p</item>
        <item>360p</item>
        <item>240p</item>
        <item>144p</item>
    </string-array>
    <string-array name="grid">
        <item>1</item>
        <item>2</item>
        <item>3</item>
        <item>4</item>
        <item>5</item>
    </string-array>

    <string-array name="bufferingGoal">
        <item>50s</item>
        <item>100s</item>
        <item>200s</item>
        <item>300s</item>
        <item>450s</item>
    </string-array>
    <string-array name="bufferingGoalValues">
        <item>50</item>
        <item>100</item>
        <item>200</item>
        <item>300</item>
        <item>450</item>
    </string-array>

    <string-array name="playerVideoFormat">
        <item>WEBM</item>
        <item>MPEG_4</item>
    </string-array>

    <string-array name="playerVideoFormatValues">
        <item>webm</item>
        <item>mpeg</item>
    </string-array>

    <string-array name="fullscreenOrientation">
        <item>@string/aspect_ratio</item>
        <item>@string/auto_rotation</item>
        <item>@string/landscape</item>
        <item>@string/portrait</item>
    </string-array>
    <string-array name="fullscreenOrientationValues">
        <item>ratio</item>
        <item>auto</item>
        <item>landscape</item>
        <item>portrait</item>
    </string-array>

    <string-array name="labelVisibility">
        <item>@string/selected</item>
        <item>@string/always</item>
        <item>@string/never</item>
    </string-array>

    <string-array name="labelVisibilityValues">
        <item>selected</item>
        <item>always</item>
        <item>never</item>
    </string-array>

    <string-array name="playerAudioFormat">
        <item>@string/all</item>
        <item>OPUS</item>
        <item>M4A</item>
    </string-array>

    <string-array name="playerAudioFormatValues">
        <item>all</item>
        <item>webm</item>
        <item>mp4</item>
    </string-array>

    <string-array name="audioQuality">
        <item>@string/best_quality</item>
        <item>@string/worst_quality</item>
    </string-array>

    <string-array name="audioQualityValues">
        <item>best</item>
        <item>worst</item>
    </string-array>

    <string-array name="checkingFrequency">
        <item>15 minutes</item>
        <item>30 minutes</item>
        <item>60 minutes</item>
        <item>2 hours</item>
        <item>6 hours</item>
        <item>12 hours</item>
        <item>1 day</item>
    </string-array>

    <string-array name="checkingFrequencyValues">
        <item>15</item>
        <item>30</item>
        <item>60</item>
        <item>120</item>
        <item>360</item>
        <item>720</item>
        <item>1440</item>
    </string-array>

    <string-array name="sortOptions">
        <item>@string/most_recent</item>
        <item>@string/least_recent</item>
        <item>@string/most_views</item>
        <item>@string/least_views</item>
<<<<<<< HEAD
        <item>@string/channel_name_az</item>
        <item>@string/channel_name_za</item>
        <item>@string/shuffle</item>
=======
        <item>@string/alphabetic</item>
        <item>@string/alphabetic_reversed</item>
>>>>>>> 177dc4d6
    </string-array>

    <string-array name="filterOptions">
        <item>@string/all</item>
        <item>@string/videos</item>
        <item>@string/yt_shorts</item>
    </string-array>

    <string-array name="playlistSortOptions">
        <item>@string/least_recent</item>
        <item>@string/most_recent</item>
        <item>@string/duration</item>
        <item>@string/duration_reversed</item>
        <item>@string/alphabetic</item>
        <item>@string/alphabetic_reversed</item>
    </string-array>

    <string-array name="requiredNetwork">
        <item>@string/network_all</item>
        <item>@string/network_wifi</item>
        <item>@string/network_metered</item>
    </string-array>

    <string-array name="requiredNetworkValues">
        <item>all</item>
        <item>wifi</item>
        <item>metered</item>
    </string-array>

    <string-array name="historySize">
        <item>20</item>
        <item>50</item>
        <item>100</item>
        <item>150</item>
        <item>200</item>
        <item>@string/unlimited</item>
    </string-array>

    <string-array name="historySizeValues">
        <item>20</item>
        <item>50</item>
        <item>100</item>
        <item>150</item>
        <item>200</item>
        <item>unlimited</item>
    </string-array>

    <string-array name="resizeMode">
        <item>@string/resize_mode_fit</item>
        <item>@string/resize_mode_zoom</item>
        <item>@string/resize_mode_fill</item>
    </string-array>

    <string-array name="resizeModeValues">
        <item>fit</item>
        <item>zoom</item>
        <item>fill</item>
    </string-array>

    <string-array name="cacheSize">
        <item>16MB</item>
        <item>32MB</item>
        <item>64MB</item>
        <item>128MB</item>
        <item>256MB</item>
        <item>512MB</item>
        <item>@string/limit_to_runtime</item>
    </string-array>

    <string-array name="cacheSizeValues">
        <item>16</item>
        <item>32</item>
        <item>64</item>
        <item>128</item>
        <item>256</item>
        <item>512</item>
        <item />
    </string-array>

    <string-array name="playlistSortingOptions">
        <item>@string/creation_date</item>
        <item>@string/creation_date_reversed</item>
        <item>@string/alphabetic</item>
        <item>@string/alphabetic_reversed</item>
    </string-array>

    <string-array name="playlistSortingOptionsValues">
        <item>creation_date</item>
        <item>creation_date_reversed</item>
        <item>alphabetic</item>
        <item>alphabetic_reversed</item>
    </string-array>

    <string-array name="dataSaverModeOptions">
        <item>@string/disabled</item>
        <item>@string/network_metered</item>
        <item>@string/enabled</item>
    </string-array>

    <string-array name="dataSaverModeValues">
        <item>disabled</item>
        <item>metered</item>
        <item>enabled</item>
    </string-array>

    <string-array name="videoCodecs">
        <item>@string/all</item>
        <item>VP9</item>
        <item>AVC</item>
    </string-array>

    <string-array name="videoCodecValues">
        <item>all</item>
        <item>vp9</item>
        <item>avc</item>
    </string-array>

    <string-array name="watchPosition">
        <item>@string/always</item>
        <item>@string/videos</item>
        <item>@string/never</item>
    </string-array>

    <string-array name="watchPositionValues">
        <item>always</item>
        <item>videos</item>
        <item>never</item>
    </string-array>

</resources><|MERGE_RESOLUTION|>--- conflicted
+++ resolved
@@ -276,14 +276,11 @@
         <item>@string/least_recent</item>
         <item>@string/most_views</item>
         <item>@string/least_views</item>
-<<<<<<< HEAD
+        <item>@string/alphabetic</item>
+        <item>@string/alphabetic_reversed</item>
         <item>@string/channel_name_az</item>
         <item>@string/channel_name_za</item>
         <item>@string/shuffle</item>
-=======
-        <item>@string/alphabetic</item>
-        <item>@string/alphabetic_reversed</item>
->>>>>>> 177dc4d6
     </string-array>
 
     <string-array name="filterOptions">
