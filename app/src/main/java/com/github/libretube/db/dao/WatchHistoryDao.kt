package com.github.libretube.db.dao

import androidx.room.Dao
import androidx.room.Delete
import androidx.room.Insert
import androidx.room.OnConflictStrategy
import androidx.room.Query
import com.github.libretube.db.obj.WatchHistoryItem
import com.github.libretube.db.obj.WatchPosition

@Dao
interface WatchHistoryDao {
    @Query("SELECT * FROM watchHistoryItem")
    suspend fun getAll(): List<WatchHistoryItem>

<<<<<<< HEAD
    @Query("SELECT * FROM watchHistoryItem where videoId = :ID")
    suspend fun getVideo(ID: String): WatchHistoryItem
=======
    @Query("SELECT * FROM watchHistoryItem WHERE videoId LIKE :videoId LIMIT 1")
    suspend fun findById(videoId: String): WatchHistoryItem?
>>>>>>> 795e24d2

    @Insert(onConflict = OnConflictStrategy.REPLACE)
    suspend fun insert(watchHistoryItem: WatchHistoryItem)

    @Insert(onConflict = OnConflictStrategy.REPLACE)
    suspend fun insertAll(watchHistoryItems: List<WatchHistoryItem>)

    @Delete
    suspend fun delete(watchHistoryItem: WatchHistoryItem)

    @Query("DELETE FROM watchHistoryItem WHERE videoId = :id")
    suspend fun deleteByVideoId(id: String)

    @Query("DELETE FROM watchHistoryItem")
    suspend fun deleteAll()
}<|MERGE_RESOLUTION|>--- conflicted
+++ resolved
@@ -13,13 +13,8 @@
     @Query("SELECT * FROM watchHistoryItem")
     suspend fun getAll(): List<WatchHistoryItem>
 
-<<<<<<< HEAD
-    @Query("SELECT * FROM watchHistoryItem where videoId = :ID")
-    suspend fun getVideo(ID: String): WatchHistoryItem
-=======
     @Query("SELECT * FROM watchHistoryItem WHERE videoId LIKE :videoId LIMIT 1")
     suspend fun findById(videoId: String): WatchHistoryItem?
->>>>>>> 795e24d2
 
     @Insert(onConflict = OnConflictStrategy.REPLACE)
     suspend fun insert(watchHistoryItem: WatchHistoryItem)
