package com.github.libretube.db

import android.util.Log
import com.github.libretube.api.obj.Streams
import com.github.libretube.constants.KEYWORD_HISTORY_SIZE
import com.github.libretube.constants.PreferenceKeys
import com.github.libretube.db.DatabaseHolder.Database
<<<<<<< HEAD
import com.github.libretube.db.obj.*
import com.github.libretube.extensions.query
=======
import com.github.libretube.db.obj.SearchHistoryItem
import com.github.libretube.db.obj.WatchHistoryItem
>>>>>>> 0b681545
import com.github.libretube.extensions.toID
import com.github.libretube.helpers.PreferenceHelper
import kotlinx.coroutines.Dispatchers
import kotlinx.coroutines.withContext


object DatabaseHelper {
    private const val MAX_SEARCH_HISTORY_SIZE = 20

    suspend fun addToWatchHistory(videoId: String, streams: Streams) = withContext(Dispatchers.IO) {
        val watchHistoryItem = WatchHistoryItem(
            videoId,
            streams.title,
            streams.uploadDate,
            streams.uploader,
            streams.uploaderUrl.toID(),
            streams.uploaderAvatar,
            streams.thumbnailUrl,
            streams.duration
        )
<<<<<<< HEAD

        //Also remove from recommendation table
        Database.recommendStreamItemDao().deleteById(videoId)

        Database.watchHistoryDao().insertAll(listOf(watchHistoryItem))
=======
        Database.watchHistoryDao().insert(watchHistoryItem)
>>>>>>> 0b681545
        val maxHistorySize = PreferenceHelper.getString(PreferenceKeys.WATCH_HISTORY_SIZE, "100")
        if (maxHistorySize == "unlimited") {
            return@withContext
        }

        // delete the first watch history entry if the limit is reached
        val watchHistory = Database.watchHistoryDao().getAll()
        if (watchHistory.size > maxHistorySize.toInt()) {
            Database.watchHistoryDao().delete(watchHistory.first())
        }
    }

    suspend fun addToSearchHistory(searchHistoryItem: SearchHistoryItem) {
        Database.searchHistoryDao().insert(searchHistoryItem)

        // delete the first watch history entry if the limit is reached
        val searchHistory = Database.searchHistoryDao().getAll()
        if (searchHistory.size > MAX_SEARCH_HISTORY_SIZE) {
            Database.searchHistoryDao().delete(searchHistory.first())
        }
    }


    suspend fun addToKeywordHistory(videoId: String, streams: Streams) = withContext(Dispatchers.IO) {
        if (Database.keywordHistoryDao().getAll().size < KEYWORD_HISTORY_SIZE) {
            var title = ""
            Log.d("Amit", "addToKeywordHistory")
            val regex = """(#[\w]+)""".toRegex()
            val text = streams.description.replace(System.getProperty("line.separator"), " ")
            //println("Regex Hashtag-$text")
            var matchResult = regex.findAll(text)
            var listKeywords = mutableListOf(KeywordHistoryItem("", "", 0))
            listKeywords.removeAt(0)
            matchResult.map { it.groupValues[1] }
                .forEach { it1 -> listKeywords.add(KeywordHistoryItem(it1, "", 1)) }


            Log.d("Amit", "matchResult->listKeywords $listKeywords")

            if (listKeywords.size >0) {
                Database.keywordHistoryDao().upsertKeyword(listKeywords)
            }

        }
        else {
            //Delete least used keywords
            Database.keywordHistoryDao().purge()
        }

        val maxHistorySize = PreferenceHelper.getString(PreferenceKeys.WATCH_HISTORY_SIZE, "100")
        if (maxHistorySize == "unlimited") {
            return@withContext
        }

        // delete the first watch history entry if the limit is reached
        val keywordHistory = Database.keywordHistoryDao().getAll()
        if (keywordHistory.size > maxHistorySize.toInt()) {
            Database.keywordHistoryDao().delete(keywordHistory.first())
        }
    }

    suspend fun isBlocked(title: String) : Boolean = withContext(Dispatchers.IO) {
        if (Database.blockListDao().getBlockListItem(title).id.isNotEmpty()){
            return@withContext true
            }
        else {
            return@withContext false
        }
    }
    suspend fun addToBlockList(videoId: String) = withContext(Dispatchers.IO) {
        val stream = Database.recommendStreamItemDao().getById(videoId)
        if (stream.shortDescription?.isNotEmpty() == true) {
            var title = ""
            Log.d("Amit", "addToBlockList")
            val regex = """(#[\w]+)""".toRegex()
            val text = Database.recommendStreamItemDao().getById(videoId).shortDescription!!.replace(System.getProperty("line.separator"), " ")
            //println("Regex Hashtag-$text")
            var matchResult = regex.findAll(text)
            var listBlocked = mutableListOf(BlockListItem("", "", 0))
            listBlocked.removeAt(0)
            matchResult.map { it.groupValues[1] }
                .forEach { it1 -> listBlocked.add(BlockListItem(it1, "hashtag", 1)) }


            Log.d("Amit", "Blocked->listBlocked $listBlocked")

            if (listBlocked.size >0) {
                Database.blockListDao().insertAll(listBlocked)
            } else {
                Database.blockListDao().insertAll(listOf(stream.title?.let { BlockListItem(it,"title",1) }) as List<BlockListItem>)
            }

        }
    }

    suspend fun addRecommendation(streamItem: List<RecommendStreamItem>) = withContext(Dispatchers.IO) {
        Log.d("Amit","Recommendation Table Count- "+Database.recommendStreamItemDao().getAll().size)
        //if item is already in watched list then don't add into recommendation
        streamItem.forEach { it ->
            //get the video id
            val videoId = it.url.replace("/watch?v=","")
            if (Database.watchHistoryDao().getVideo(videoId).videoId.isNotEmpty()) {
                return@forEach
            }
            Database.recommendStreamItemDao().insert(it)
        }


    }
}<|MERGE_RESOLUTION|>--- conflicted
+++ resolved
@@ -5,13 +5,10 @@
 import com.github.libretube.constants.KEYWORD_HISTORY_SIZE
 import com.github.libretube.constants.PreferenceKeys
 import com.github.libretube.db.DatabaseHolder.Database
-<<<<<<< HEAD
 import com.github.libretube.db.obj.*
 import com.github.libretube.extensions.query
-=======
 import com.github.libretube.db.obj.SearchHistoryItem
 import com.github.libretube.db.obj.WatchHistoryItem
->>>>>>> 0b681545
 import com.github.libretube.extensions.toID
 import com.github.libretube.helpers.PreferenceHelper
 import kotlinx.coroutines.Dispatchers
@@ -32,15 +29,11 @@
             streams.thumbnailUrl,
             streams.duration
         )
-<<<<<<< HEAD
 
         //Also remove from recommendation table
         Database.recommendStreamItemDao().deleteById(videoId)
 
         Database.watchHistoryDao().insertAll(listOf(watchHistoryItem))
-=======
-        Database.watchHistoryDao().insert(watchHistoryItem)
->>>>>>> 0b681545
         val maxHistorySize = PreferenceHelper.getString(PreferenceKeys.WATCH_HISTORY_SIZE, "100")
         if (maxHistorySize == "unlimited") {
             return@withContext
@@ -53,14 +46,17 @@
         }
     }
 
-    suspend fun addToSearchHistory(searchHistoryItem: SearchHistoryItem) {
-        Database.searchHistoryDao().insert(searchHistoryItem)
+    suspend fun addToSearchHistory(searchHistoryItem: List<SearchHistoryItem>) {
 
-        // delete the first watch history entry if the limit is reached
-        val searchHistory = Database.searchHistoryDao().getAll()
-        if (searchHistory.size > MAX_SEARCH_HISTORY_SIZE) {
-            Database.searchHistoryDao().delete(searchHistory.first())
-        }
+            Database.searchHistoryDao().insertAll(searchHistoryItem)
+
+            // delete the first watch history entry if the limit is reached
+            val searchHistory = Database.searchHistoryDao().getAll()
+            if (searchHistory.size > MAX_SEARCH_HISTORY_SIZE) {
+                Database.searchHistoryDao()
+                    .delete(searchHistory.first())
+            }
+
     }
 
 
