package com.github.libretube.db

import android.util.Log
import com.github.libretube.api.obj.Streams
import com.github.libretube.constants.KEYWORD_HISTORY_SIZE
import com.github.libretube.constants.PreferenceKeys
import com.github.libretube.db.DatabaseHolder.Database
import com.github.libretube.db.obj.*
import com.github.libretube.extensions.query
import com.github.libretube.db.obj.SearchHistoryItem
import com.github.libretube.db.obj.WatchHistoryItem
import com.github.libretube.extensions.toID
import com.github.libretube.helpers.PreferenceHelper
import kotlinx.coroutines.Dispatchers
import kotlinx.coroutines.withContext


object DatabaseHelper {
    private const val MAX_SEARCH_HISTORY_SIZE = 20

    suspend fun addToWatchHistory(videoId: String, streams: Streams) = withContext(Dispatchers.IO) {
        val watchHistoryItem = WatchHistoryItem(
            videoId,
            streams.title,
            streams.uploadDate,
            streams.uploader,
            streams.uploaderUrl.toID(),
            streams.uploaderAvatar,
            streams.thumbnailUrl,
            streams.duration,
        )

        //Also remove from recommendation table
        Database.recommendStreamItemDao().deleteById(videoId)

        Database.watchHistoryDao().insertAll(listOf(watchHistoryItem))
        val maxHistorySize = PreferenceHelper.getString(PreferenceKeys.WATCH_HISTORY_SIZE, "100")
        if (maxHistorySize == "unlimited") {
            return@withContext
        }

        // delete the first watch history entry if the limit is reached
        val watchHistory = Database.watchHistoryDao().getAll()
        if (watchHistory.size > maxHistorySize.toInt()) {
            Database.watchHistoryDao().delete(watchHistory.first())
        }
    }

    suspend fun addToSearchHistory(searchHistoryItem: List<SearchHistoryItem>) {

            Database.searchHistoryDao().insertAll(searchHistoryItem)

            // delete the first watch history entry if the limit is reached
            val searchHistory = Database.searchHistoryDao().getAll()
            if (searchHistory.size > MAX_SEARCH_HISTORY_SIZE) {
                Database.searchHistoryDao()
                    .delete(searchHistory.first())
            }

    }


    suspend fun addToKeywordHistory(videoId: String, streams: Streams) = withContext(Dispatchers.IO) {
        if (Database.keywordHistoryDao().getAll().size < KEYWORD_HISTORY_SIZE) {
            var title = ""
            Log.d("Amit", "addToKeywordHistory")
            val regex = """(#[\w]+)""".toRegex()
            val text = streams.description.replace(System.getProperty("line.separator"), " ")
            //println("Regex Hashtag-$text")
            var matchResult = regex.findAll(text)
            var listKeywords = mutableListOf(KeywordHistoryItem("", "", 0))
            listKeywords.removeAt(0)
            matchResult.map { it.groupValues[1] }
                .forEach { it1 -> listKeywords.add(KeywordHistoryItem(it1, "", 1)) }


            Log.d("Amit", "matchResult->listKeywords $listKeywords")

            if (listKeywords.size >0) {
                Database.keywordHistoryDao().upsertKeyword(listKeywords)
            }

        }
        else {
            //Delete least used keywords
            Database.keywordHistoryDao().purge()
        }

        val maxHistorySize = PreferenceHelper.getString(PreferenceKeys.WATCH_HISTORY_SIZE, "100")
        if (maxHistorySize == "unlimited") {
            return@withContext
        }

        if (PreferenceHelper.getBoolean(PreferenceKeys.UNLIMITED_SEARCH_HISTORY, false)) return

        // delete the first watch history entry if the limit is reached
<<<<<<< HEAD
        val keywordHistory = Database.keywordHistoryDao().getAll()
        if (keywordHistory.size > maxHistorySize.toInt()) {
            Database.keywordHistoryDao().delete(keywordHistory.first())
=======
        val searchHistory = Database.searchHistoryDao().getAll().toMutableList()

        while (searchHistory.size > MAX_SEARCH_HISTORY_SIZE) {
            Database.searchHistoryDao().delete(searchHistory.first())
            searchHistory.removeFirst()
>>>>>>> 177dc4d6
        }
    }

    suspend fun isBlocked(title: String) : Boolean = withContext(Dispatchers.IO) {
        if (Database.blockListDao().getBlockListItem(title).id.isNotEmpty()){
            return@withContext true
            }
        else {
            return@withContext false
        }
    }
    suspend fun addToBlockList(videoId: String) = withContext(Dispatchers.IO) {
        val stream = Database.recommendStreamItemDao().getById(videoId)
        if (stream.shortDescription?.isNotEmpty() == true) {
            var title = ""
            Log.d("Amit", "addToBlockList")
            val regex = """(#[\w]+)""".toRegex()
            val text = Database.recommendStreamItemDao().getById(videoId).shortDescription!!.replace(System.getProperty("line.separator"), " ")
            //println("Regex Hashtag-$text")
            var matchResult = regex.findAll(text)
            var listBlocked = mutableListOf(BlockListItem("", "", 0))
            listBlocked.removeAt(0)
            matchResult.map { it.groupValues[1] }
                .forEach { it1 -> listBlocked.add(BlockListItem(it1, "hashtag", 1)) }


            Log.d("Amit", "Blocked->listBlocked $listBlocked")

            if (listBlocked.size >0) {
                Database.blockListDao().insertAll(listBlocked)
            } else {
                Database.blockListDao().insertAll(listOf(stream.title?.let { BlockListItem(it,"title",1) }) as List<BlockListItem>)
            }

        }
    }

    suspend fun addRecommendation(streamItem: List<RecommendStreamItem>) = withContext(Dispatchers.IO) {
        Log.d("Amit","Recommendation Table Count- "+Database.recommendStreamItemDao().getAll().size)
        //if item is already in watched list then don't add into recommendation
        streamItem.forEach { it ->
            //get the video id
            val videoId = it.url.replace("/watch?v=","")
            if (Database.watchHistoryDao().getVideo(videoId).videoId.isNotEmpty()) {
                return@forEach
            }
            Database.recommendStreamItemDao().insert(it)
        }


    }
}<|MERGE_RESOLUTION|>--- conflicted
+++ resolved
@@ -91,20 +91,10 @@
             return@withContext
         }
 
-        if (PreferenceHelper.getBoolean(PreferenceKeys.UNLIMITED_SEARCH_HISTORY, false)) return
-
         // delete the first watch history entry if the limit is reached
-<<<<<<< HEAD
         val keywordHistory = Database.keywordHistoryDao().getAll()
         if (keywordHistory.size > maxHistorySize.toInt()) {
             Database.keywordHistoryDao().delete(keywordHistory.first())
-=======
-        val searchHistory = Database.searchHistoryDao().getAll().toMutableList()
-
-        while (searchHistory.size > MAX_SEARCH_HISTORY_SIZE) {
-            Database.searchHistoryDao().delete(searchHistory.first())
-            searchHistory.removeFirst()
->>>>>>> 177dc4d6
         }
     }
 
