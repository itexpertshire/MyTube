package com.github.libretube.services

import android.app.NotificationManager
import android.app.PendingIntent.FLAG_CANCEL_CURRENT
import android.app.PendingIntent.FLAG_UPDATE_CURRENT
import android.content.Intent
import android.os.Binder
import android.os.IBinder
import android.util.Log
import android.util.SparseBooleanArray
import androidx.core.app.NotificationCompat
import androidx.core.app.PendingIntentCompat
import androidx.core.app.ServiceCompat
import androidx.core.content.getSystemService
import androidx.core.util.set
import androidx.core.util.valueIterator
import androidx.lifecycle.LifecycleService
import androidx.lifecycle.lifecycleScope
import com.github.libretube.R
import com.github.libretube.api.CronetHelper
import com.github.libretube.api.RetrofitInstance
import com.github.libretube.constants.DOWNLOAD_CHANNEL_ID
import com.github.libretube.constants.DOWNLOAD_PROGRESS_NOTIFICATION_ID
import com.github.libretube.constants.IntentData
import com.github.libretube.db.DatabaseHolder.Database
import com.github.libretube.db.obj.Download
import com.github.libretube.db.obj.DownloadItem
import com.github.libretube.enums.FileType
import com.github.libretube.extensions.formatAsFileSize
import com.github.libretube.extensions.getContentLength
import com.github.libretube.extensions.parcelableExtra
import com.github.libretube.extensions.toastFromMainThread
import com.github.libretube.helpers.DownloadHelper
import com.github.libretube.helpers.DownloadHelper.getNotificationId
import com.github.libretube.helpers.ImageHelper
import com.github.libretube.obj.DownloadStatus
import com.github.libretube.parcelable.DownloadData
import com.github.libretube.receivers.NotificationReceiver
import com.github.libretube.receivers.NotificationReceiver.Companion.ACTION_DOWNLOAD_PAUSE
import com.github.libretube.receivers.NotificationReceiver.Companion.ACTION_DOWNLOAD_RESUME
import com.github.libretube.ui.activities.MainActivity
import kotlinx.coroutines.CancellationException
import kotlinx.coroutines.Dispatchers
import kotlinx.coroutines.Job
import kotlinx.coroutines.SupervisorJob
import kotlinx.coroutines.asCoroutineDispatcher
import kotlinx.coroutines.flow.MutableSharedFlow
import kotlinx.coroutines.flow.SharedFlow
import kotlinx.coroutines.launch
import kotlinx.coroutines.withContext
import okio.buffer
import okio.sink
import okio.source
import java.io.File
import java.net.HttpURLConnection
import java.net.SocketTimeoutException
import java.net.URL
import java.nio.file.Path
import java.nio.file.StandardOpenOption
import java.util.concurrent.Executors
import kotlin.io.path.absolute
import kotlin.io.path.createFile
import kotlin.io.path.deleteIfExists
import kotlin.io.path.fileSize
import kotlin.math.min

/**
 * Download service with custom implementation of downloading using [HttpURLConnection].
 */
class DownloadService : LifecycleService() {
    private val binder = LocalBinder()
    private val dispatcher = Executors.newSingleThreadExecutor().asCoroutineDispatcher()
    private val coroutineContext = dispatcher + SupervisorJob()

    private lateinit var notificationManager: NotificationManager
    private lateinit var summaryNotificationBuilder: NotificationCompat.Builder

    private val downloadQueue = SparseBooleanArray()
    private val _downloadFlow = MutableSharedFlow<Pair<Int, DownloadStatus>>()
    val downloadFlow: SharedFlow<Pair<Int, DownloadStatus>> = _downloadFlow

    override fun onCreate() {
        super.onCreate()
        IS_DOWNLOAD_RUNNING = true
        notifyForeground()
        sendBroadcast(Intent(ACTION_SERVICE_STARTED))
    }

    override fun onStartCommand(intent: Intent?, flags: Int, startId: Int): Int {
        super.onStartCommand(intent, flags, startId)
        when (intent?.action) {
            ACTION_DOWNLOAD_RESUME -> resume(intent.getIntExtra("id", -1))
            ACTION_DOWNLOAD_PAUSE -> pause(intent.getIntExtra("id", -1))
        }

        val (videoId, name, videoFormat, videoQuality, audioFormat, audioQuality, subtitleCode) =
            intent?.parcelableExtra<DownloadData>(IntentData.downloadData)
                ?: return START_NOT_STICKY
        val fileName = name ?: videoId

        lifecycleScope.launch(coroutineContext) {
            try {
                val streams = withContext(Dispatchers.IO) {
                    RetrofitInstance.api.getStreams(videoId)
                }

                val thumbnailTargetPath = getDownloadPath(DownloadHelper.THUMBNAIL_DIR, fileName)

                val download = Download(
                    videoId,
                    streams.title,
                    streams.description,
                    streams.uploader,
                    streams.uploadDate,
                    thumbnailTargetPath,
                )
                Database.downloadDao().insertDownload(download)
                ImageHelper.downloadImage(
                    this@DownloadService,
                    streams.thumbnailUrl,
                    thumbnailTargetPath,
                )

                val downloadItems = streams.toDownloadItems(
                    videoId,
                    fileName,
                    videoFormat,
                    videoQuality,
                    audioFormat,
                    audioQuality,
                    subtitleCode,
                )
                downloadItems.forEach { start(it) }
            } catch (e: Exception) {
                return@launch
            }
        }

        return START_NOT_STICKY
    }

    /**
     * Initiate download [Job] using [DownloadItem] by creating file according to [FileType]
     * for the requested file.
     */
    private fun start(item: DownloadItem) {
        item.path = when (item.type) {
            FileType.AUDIO -> getDownloadPath(DownloadHelper.AUDIO_DIR, item.fileName)
            FileType.VIDEO -> getDownloadPath(DownloadHelper.VIDEO_DIR, item.fileName)
            FileType.SUBTITLE -> getDownloadPath(DownloadHelper.SUBTITLE_DIR, item.fileName)
        }.apply { deleteIfExists() }.createFile()

        lifecycleScope.launch(coroutineContext) {
            item.id = Database.downloadDao().insertDownloadItem(item).toInt()
            downloadFile(item)
        }
    }

    /**
     * Download file and emit [DownloadStatus] to the collectors of [downloadFlow]
     * and notification.
     */
    @Suppress("KotlinConstantConditions")
    private suspend fun downloadFile(item: DownloadItem) {
        downloadQueue[item.id] = true
        val notificationBuilder = getNotificationBuilder(item)
        setResumeNotification(notificationBuilder, item)
        val path = item.path
        var totalRead = path.fileSize()
        val url = URL(item.url ?: return)
<<<<<<< HEAD
        Log.d("Amit","url-${url}")
        url.getContentLength().let { size ->
            if (size > 0 && size != item.downloadSize) {
=======

        // only fetch the content length if it's not been returned by the API
        if (item.downloadSize == 0L) {
            url.getContentLength()?.let { size ->
>>>>>>> 795e24d2
                item.downloadSize = size
                Database.downloadDao().updateDownloadItem(item)
            }
        }

<<<<<<< HEAD
        try {
            // Set start range where last downloading was held.
            val con = CronetHelper.cronetEngine.openConnection(url) as HttpURLConnection
            con.requestMethod = "GET"
            con.setRequestProperty("Range", "bytes=$totalRead-")
            con.connectTimeout = DownloadHelper.DEFAULT_TIMEOUT
            con.readTimeout = DownloadHelper.DEFAULT_TIMEOUT

            withContext(Dispatchers.IO) {
                // Retry connecting to server for n times.
                for (i in 1..DownloadHelper.DEFAULT_RETRY) {
                    try {
                        con.connect()
                        break
                    } catch (_: SocketTimeoutException) {
                        val message = getString(R.string.downloadfailed) + " " + i
                        _downloadFlow.emit(item.id to DownloadStatus.Error(message))
                        toastFromMainThread(message)
                    }
                }
            }

            // If link is expired try to regenerate using available info.
            if (con.responseCode == 403) {
                Log.d("Amit","con.responseCode-${con.responseCode}")
                regenerateLink(item)
                con.disconnect()
                downloadFile(item)
                return
            } else if (con.responseCode !in 200..299) {
                val message = getString(R.string.downloadfailed) + ": " + con.responseMessage
                _downloadFlow.emit(item.id to DownloadStatus.Error(message))
                toastFromMainThread(message)
                con.disconnect()
                Log.d("Amit","download failed and paused-con.responseCode-${con.responseCode}")
                pause(item.id)
                return
            }
=======
        while (totalRead < item.downloadSize) {
            try {
                val con = startConnection(item, url, totalRead, item.downloadSize) ?: return
>>>>>>> 795e24d2

                @Suppress("NewApi") // The StandardOpenOption enum is desugared.
                val sink = path.sink(StandardOpenOption.APPEND).buffer()
                val sourceByte = con.inputStream.source()

                var lastTime = System.currentTimeMillis() / 1000
                var lastRead: Long = 0

                try {
                    // Check if downloading is still active and read next bytes.
                    while (downloadQueue[item.id] && sourceByte
                            .read(sink.buffer, DownloadHelper.DOWNLOAD_CHUNK_SIZE)
                            .also { lastRead = it } != -1L
                    ) {
                        sink.emit()
                        totalRead += lastRead
                        _downloadFlow.emit(
                            item.id to DownloadStatus.Progress(
                                lastRead,
                                totalRead,
                                item.downloadSize,
                            ),
                        )
                        if (item.downloadSize != -1L &&
                            System.currentTimeMillis() / 1000 > lastTime
                        ) {
                            notificationBuilder
                                .setContentText(
                                    totalRead.formatAsFileSize() + " / " +
                                            item.downloadSize.formatAsFileSize(),
                                )
                                .setProgress(
                                    item.downloadSize.toInt(),
                                    totalRead.toInt(),
                                    false,
                                )
                            notificationManager.notify(
                                item.getNotificationId(),
                                notificationBuilder.build(),
                            )
                            lastTime = System.currentTimeMillis() / 1000
                        }
                    }
                } catch (_: CancellationException) {
                } catch (e: Exception) {
                    toastFromMainThread("${getString(R.string.download)}: ${e.message}")
                    _downloadFlow.emit(item.id to DownloadStatus.Error(e.message.toString(), e))
                }
<<<<<<< HEAD
            } catch (_: CancellationException) {
            } catch (e: Exception) {
                Log.d("Amit","download Exception-${e.message.toString()}")
                toastFromMainThread("${getString(R.string.download)}: ${e.message}")
                _downloadFlow.emit(item.id to DownloadStatus.Error(e.message.toString(), e))

            }
=======
>>>>>>> 795e24d2

                withContext(Dispatchers.IO) {
                    sink.flush()
                    sink.close()
                    sourceByte.close()
                    con.disconnect()
                }
            } catch (_: Exception) {}
        }

        val completed = when {
            totalRead < item.downloadSize -> {
                _downloadFlow.emit(item.id to DownloadStatus.Paused)
                false
            }
            else -> {
                _downloadFlow.emit(item.id to DownloadStatus.Completed)
                true
            }
        }
        setPauseNotification(notificationBuilder, item, completed)
        pause(item.id)
    }

    private suspend fun startConnection(
        item: DownloadItem,
        url: URL,
        alreadyRead: Long,
        readLimit: Long?
    ): HttpURLConnection? {
        // Set start range where last downloading was held.
        val con = CronetHelper.cronetEngine.openConnection(url) as HttpURLConnection
        con.requestMethod = "GET"
        val limit = if (readLimit == null) {
            ""
        } else {
            min(readLimit, alreadyRead + BYTES_PER_REQUEST)
        }
        con.setRequestProperty("Range", "bytes=$alreadyRead-$limit")
        con.connectTimeout = DownloadHelper.DEFAULT_TIMEOUT
        con.readTimeout = DownloadHelper.DEFAULT_TIMEOUT

        withContext(Dispatchers.IO) {
            // Retry connecting to server for n times.
            for (i in 1..DownloadHelper.DEFAULT_RETRY) {
                try {
                    con.connect()
                    break
                } catch (_: SocketTimeoutException) {
                    val message = getString(R.string.downloadfailed) + " " + i
                    _downloadFlow.emit(item.id to DownloadStatus.Error(message))
                    toastFromMainThread(message)
                }
            }
        }

        // If link is expired try to regenerate using available info.
        if (con.responseCode == 403) {
            regenerateLink(item)
            con.disconnect()
            downloadFile(item)
            return null
        } else if (con.responseCode !in 200..299) {
            val message = getString(R.string.downloadfailed) + ": " + con.responseMessage
            _downloadFlow.emit(item.id to DownloadStatus.Error(message))
            toastFromMainThread(message)
            con.disconnect()
            pause(item.id)
            return null
        }

        return con
    }

    /**
     * Resume download which may have been paused.
     */
    fun resume(id: Int) {
        // If file is already downloading then avoid new download job.
        if (downloadQueue[id]) {
            return
        }

        val downloadCount = downloadQueue.valueIterator().asSequence().count { it }
        if (downloadCount >= DownloadHelper.getMaxConcurrentDownloads()) {
            toastFromMainThread(getString(R.string.concurrent_downloads_limit_reached))
            lifecycleScope.launch(coroutineContext) {
                _downloadFlow.emit(id to DownloadStatus.Paused)
            }
            return
        }

        lifecycleScope.launch(coroutineContext) {
            downloadFile(Database.downloadDao().findDownloadItemById(id))
        }
    }

    /**
     * Pause downloading job for given [id]. If no downloads are active, stop the service.
     */
    fun pause(id: Int) {
        downloadQueue[id] = false

        // Stop the service if no downloads are active.
        if (downloadQueue.valueIterator().asSequence().none { it }) {
            ServiceCompat.stopForeground(this, ServiceCompat.STOP_FOREGROUND_DETACH)
            sendBroadcast(Intent(ACTION_SERVICE_STOPPED))
            stopSelf()
        }
    }

    /**
     * Regenerate stream url using available info format and quality.
     */
    private suspend fun regenerateLink(item: DownloadItem) {
        val streams = RetrofitInstance.api.getStreams(item.videoId)
        val stream = when (item.type) {
            FileType.AUDIO -> streams.audioStreams
            FileType.VIDEO -> streams.videoStreams
            else -> null
        }
        stream?.find { it.format == item.format && it.quality == item.quality }?.let {
            item.url = it.url
        }
        Database.downloadDao().updateDownloadItem(item)
    }

    /**
     * Check whether the file downloading or not.
     */
    fun isDownloading(id: Int): Boolean {
        return downloadQueue[id]
    }

    private fun notifyForeground() {
        notificationManager = getSystemService()!!

        summaryNotificationBuilder = NotificationCompat
            .Builder(this, DOWNLOAD_CHANNEL_ID)
            .setSmallIcon(R.drawable.ic_launcher_lockscreen)
            .setContentTitle(getString(R.string.downloading))
            .setForegroundServiceBehavior(NotificationCompat.FOREGROUND_SERVICE_IMMEDIATE)
            .setGroup(DOWNLOAD_NOTIFICATION_GROUP)
            .setPriority(NotificationCompat.PRIORITY_LOW)
            .setOnlyAlertOnce(true)
            .setGroupSummary(true)

        startForeground(DOWNLOAD_PROGRESS_NOTIFICATION_ID, summaryNotificationBuilder.build())
    }

    private fun getNotificationBuilder(item: DownloadItem): NotificationCompat.Builder {
        val intent = Intent(this@DownloadService, MainActivity::class.java)
            .putExtra("fragmentToOpen", "downloads")
        val activityIntent = PendingIntentCompat
            .getActivity(this@DownloadService, 0, intent, FLAG_CANCEL_CURRENT, false)

        return NotificationCompat
            .Builder(this, DOWNLOAD_CHANNEL_ID)
            .setContentTitle("[${item.type}] ${item.fileName}")
            .setProgress(0, 0, true)
            .setOngoing(true)
            .setContentIntent(activityIntent)
            .setForegroundServiceBehavior(NotificationCompat.FOREGROUND_SERVICE_IMMEDIATE)
            .setGroupAlertBehavior(NotificationCompat.GROUP_ALERT_SUMMARY)
            .setGroup(DOWNLOAD_NOTIFICATION_GROUP)
    }

    private fun setResumeNotification(
        notificationBuilder: NotificationCompat.Builder,
        item: DownloadItem,
    ) {
        notificationBuilder
            .setSmallIcon(android.R.drawable.stat_sys_download)
            .setWhen(System.currentTimeMillis())
            .setOngoing(true)
            .clearActions()
            .addAction(getPauseAction(item.id))

        notificationManager.notify(item.getNotificationId(), notificationBuilder.build())
    }

    private fun setPauseNotification(
        notificationBuilder: NotificationCompat.Builder,
        item: DownloadItem,
        isCompleted: Boolean = false,
    ) {
        notificationBuilder
            .setProgress(0, 0, false)
            .setOngoing(false)
            .clearActions()

        if (isCompleted) {
            notificationBuilder
                .setSmallIcon(R.drawable.ic_done)
                .setContentText(getString(R.string.download_completed))
        } else {
            notificationBuilder
                .setSmallIcon(R.drawable.ic_pause)
                .setContentText(getString(R.string.download_paused))
                .addAction(getResumeAction(item.id))
        }
        notificationManager.notify(item.getNotificationId(), notificationBuilder.build())
    }

    private fun getResumeAction(id: Int): NotificationCompat.Action {
        val intent = Intent(this, NotificationReceiver::class.java)
            .setAction(ACTION_DOWNLOAD_RESUME)
            .putExtra("id", id)

        return NotificationCompat.Action.Builder(
            R.drawable.ic_play,
            getString(R.string.resume),
            PendingIntentCompat.getBroadcast(this, id, intent, FLAG_UPDATE_CURRENT, false),
        ).build()
    }

    private fun getPauseAction(id: Int): NotificationCompat.Action {
        val intent = Intent(this, NotificationReceiver::class.java)
            .setAction(ACTION_DOWNLOAD_PAUSE)
            .putExtra("id", id)

        return NotificationCompat.Action.Builder(
            R.drawable.ic_pause,
            getString(R.string.pause),
            PendingIntentCompat.getBroadcast(this, id, intent, FLAG_UPDATE_CURRENT, false),
        ).build()
    }

    /**
     * Get a [File] from the corresponding download directory and the file name
     */
    private fun getDownloadPath(directory: String, fileName: String): Path {
        return DownloadHelper.getDownloadDir(this, directory).resolve(fileName).absolute()
    }

    override fun onDestroy() {
        downloadQueue.clear()
        IS_DOWNLOAD_RUNNING = false
        sendBroadcast(Intent(ACTION_SERVICE_STOPPED))
        super.onDestroy()
    }

    override fun onBind(intent: Intent): IBinder {
        super.onBind(intent)
        intent.getIntArrayExtra("ids")?.forEach { resume(it) }
        return binder
    }

    inner class LocalBinder : Binder() {
        fun getService(): DownloadService = this@DownloadService
    }

    companion object {
        private const val DOWNLOAD_NOTIFICATION_GROUP = "download_notification_group"
        const val ACTION_SERVICE_STARTED =
            "com.github.libretube.services.DownloadService.ACTION_SERVICE_STARTED"
        const val ACTION_SERVICE_STOPPED =
            "com.github.libretube.services.DownloadService.ACTION_SERVICE_STOPPED"
        var IS_DOWNLOAD_RUNNING = false
        private const val BYTES_PER_REQUEST = 10000000L
    }
}<|MERGE_RESOLUTION|>--- conflicted
+++ resolved
@@ -168,65 +168,21 @@
         val path = item.path
         var totalRead = path.fileSize()
         val url = URL(item.url ?: return)
-<<<<<<< HEAD
+
+        // only fetch the content length if it's not been returned by the API
+        if (item.downloadSize == 0L) {
+            url.getContentLength()?.let { size ->
         Log.d("Amit","url-${url}")
         url.getContentLength().let { size ->
             if (size > 0 && size != item.downloadSize) {
-=======
-
-        // only fetch the content length if it's not been returned by the API
-        if (item.downloadSize == 0L) {
-            url.getContentLength()?.let { size ->
->>>>>>> 795e24d2
                 item.downloadSize = size
                 Database.downloadDao().updateDownloadItem(item)
             }
         }
 
-<<<<<<< HEAD
-        try {
-            // Set start range where last downloading was held.
-            val con = CronetHelper.cronetEngine.openConnection(url) as HttpURLConnection
-            con.requestMethod = "GET"
-            con.setRequestProperty("Range", "bytes=$totalRead-")
-            con.connectTimeout = DownloadHelper.DEFAULT_TIMEOUT
-            con.readTimeout = DownloadHelper.DEFAULT_TIMEOUT
-
-            withContext(Dispatchers.IO) {
-                // Retry connecting to server for n times.
-                for (i in 1..DownloadHelper.DEFAULT_RETRY) {
-                    try {
-                        con.connect()
-                        break
-                    } catch (_: SocketTimeoutException) {
-                        val message = getString(R.string.downloadfailed) + " " + i
-                        _downloadFlow.emit(item.id to DownloadStatus.Error(message))
-                        toastFromMainThread(message)
-                    }
-                }
-            }
-
-            // If link is expired try to regenerate using available info.
-            if (con.responseCode == 403) {
-                Log.d("Amit","con.responseCode-${con.responseCode}")
-                regenerateLink(item)
-                con.disconnect()
-                downloadFile(item)
-                return
-            } else if (con.responseCode !in 200..299) {
-                val message = getString(R.string.downloadfailed) + ": " + con.responseMessage
-                _downloadFlow.emit(item.id to DownloadStatus.Error(message))
-                toastFromMainThread(message)
-                con.disconnect()
-                Log.d("Amit","download failed and paused-con.responseCode-${con.responseCode}")
-                pause(item.id)
-                return
-            }
-=======
         while (totalRead < item.downloadSize) {
             try {
                 val con = startConnection(item, url, totalRead, item.downloadSize) ?: return
->>>>>>> 795e24d2
 
                 @Suppress("NewApi") // The StandardOpenOption enum is desugared.
                 val sink = path.sink(StandardOpenOption.APPEND).buffer()
@@ -275,16 +231,6 @@
                     toastFromMainThread("${getString(R.string.download)}: ${e.message}")
                     _downloadFlow.emit(item.id to DownloadStatus.Error(e.message.toString(), e))
                 }
-<<<<<<< HEAD
-            } catch (_: CancellationException) {
-            } catch (e: Exception) {
-                Log.d("Amit","download Exception-${e.message.toString()}")
-                toastFromMainThread("${getString(R.string.download)}: ${e.message}")
-                _downloadFlow.emit(item.id to DownloadStatus.Error(e.message.toString(), e))
-
-            }
-=======
->>>>>>> 795e24d2
 
                 withContext(Dispatchers.IO) {
                     sink.flush()
