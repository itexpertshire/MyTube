--- conflicted
+++ resolved
@@ -55,16 +55,11 @@
                     canvas.height - marginY,
                 ),
                 Paint().apply {
-<<<<<<< HEAD
                     color = ThemeHelper.getThemeColor(
                         context,
-                        com.google.android.material.R.attr.colorOnSecondary
+                        com.google.android.material.R.attr.colorOnSecondary,
                     )
-                }
-=======
-                    color = ThemeHelper.getThemeColor(context, R.attr.colorOnSecondary)
                 },
->>>>>>> 71147daa
             )
         }
         canvas.restore()
