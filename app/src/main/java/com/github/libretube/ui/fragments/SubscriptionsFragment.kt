--- conflicted
+++ resolved
@@ -58,7 +58,7 @@
     override fun onCreateView(
         inflater: LayoutInflater,
         container: ViewGroup?,
-        savedInstanceState: Bundle?
+        savedInstanceState: Bundle?,
     ): View {
         _binding = FragmentSubscriptionsBinding.inflate(inflater, container, false)
         return binding.root
@@ -69,7 +69,7 @@
 
         val loadFeedInBackground = PreferenceHelper.getBoolean(
             PreferenceKeys.SAVE_FEED,
-            false
+            false,
         )
 
         // update the text according to the current order and filter
@@ -209,7 +209,6 @@
         if (viewModel.videoFeed.value == null) return
 
         binding.subRefresh.isRefreshing = false
-<<<<<<< HEAD
         val feed = viewModel.videoFeed.value!!.filter {
             // apply the selected filter
             when (selectedFilter) {
@@ -217,41 +216,6 @@
                 1 -> !it.isShort
                 2 -> it.isShort
                 else -> throw IllegalArgumentException()
-=======
-        val feed = viewModel.videoFeed.value!!
-            .filter { streamItem ->
-                // filter for selected channel groups
-                if (selectedFilterGroup == 0) {
-                    true
-                } else {
-                    val channelId = streamItem.uploaderUrl.orEmpty().toID()
-                    val group = channelGroups.getOrNull(selectedFilterGroup - 1)
-                    group?.channels?.contains(channelId) != false
-                }
-            }
-            .filter {
-                // apply the selected filter
-                val isLive = (it.duration ?: -1L) < 0L
-                when (selectedFilter) {
-                    0 -> true
-                    1 -> !it.isShort && !isLive
-                    2 -> it.isShort
-                    3 -> isLive
-                    else -> throw IllegalArgumentException()
-                }
-            }.let { streams ->
-                runBlocking {
-                    if (!PreferenceHelper.getBoolean(
-                            PreferenceKeys.HIDE_WATCHED_FROM_FEED,
-                            false
-                        )
-                    ) {
-                        streams
-                    } else {
-                        removeWatchVideosFromFeed(streams)
-                    }
-                }
->>>>>>> d38f35a0
             }
         }
 
@@ -287,12 +251,8 @@
         binding.subProgress.visibility = View.GONE
         subscriptionsAdapter = VideosAdapter(
             sortedFeed.toMutableList(),
-<<<<<<< HEAD
             showAllAtOnce = false,
             hideWatched = PreferenceHelper.getBoolean(PreferenceKeys.HIDE_WATCHED_FROM_FEED, false)
-=======
-            showAllAtOnce = false
->>>>>>> d38f35a0
         )
         binding.subFeed.adapter = subscriptionsAdapter
 
@@ -319,7 +279,7 @@
 
         val legacySubscriptions = PreferenceHelper.getBoolean(
             PreferenceKeys.LEGACY_SUBSCRIPTIONS,
-            false
+            false,
         )
 
         binding.subChannels.layoutManager = if (legacySubscriptions) {
@@ -327,8 +287,8 @@
                 context,
                 PreferenceHelper.getString(
                     PreferenceKeys.LEGACY_SUBSCRIPTIONS_COLUMNS,
-                    "4"
-                ).toInt()
+                    "4",
+                ).toInt(),
             )
         } else {
             LinearLayoutManager(context)
@@ -339,7 +299,7 @@
             LegacySubscriptionAdapter(viewModel.subscriptions.value!!)
         } else {
             SubscriptionChannelAdapter(
-                viewModel.subscriptions.value!!.toMutableList()
+                viewModel.subscriptions.value!!.toMutableList(),
             )
         }
 
