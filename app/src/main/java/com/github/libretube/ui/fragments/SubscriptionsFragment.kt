package com.github.libretube.ui.fragments

import android.annotation.SuppressLint
import android.os.Bundle
import android.util.Log
import android.view.LayoutInflater
import android.view.View
import android.view.ViewGroup
import android.widget.Toast
import androidx.core.view.children
import androidx.core.view.isGone
import androidx.core.view.isVisible
import androidx.fragment.app.Fragment
import androidx.fragment.app.activityViewModels
import androidx.lifecycle.lifecycleScope
import androidx.recyclerview.widget.GridLayoutManager
import androidx.recyclerview.widget.LinearLayoutManager
import com.github.libretube.R
import com.github.libretube.api.obj.StreamItem
import com.github.libretube.constants.PreferenceKeys
import com.github.libretube.databinding.FragmentSubscriptionsBinding
import com.github.libretube.db.DatabaseHolder
import com.github.libretube.db.obj.SubscriptionGroup
import com.github.libretube.extensions.toID
import com.github.libretube.helpers.PreferenceHelper
import com.github.libretube.ui.adapters.LegacySubscriptionAdapter
import com.github.libretube.ui.adapters.SubscriptionChannelAdapter
import com.github.libretube.ui.adapters.VideosAdapter
import com.github.libretube.ui.dialogs.ChannelGroupsDialog
import com.github.libretube.ui.models.SubscriptionsViewModel
import com.github.libretube.ui.sheets.BaseBottomSheet
<<<<<<< HEAD
import com.github.libretube.util.PlayingQueue
=======
import com.google.android.material.chip.Chip
import kotlinx.coroutines.Dispatchers
import kotlinx.coroutines.launch
import kotlinx.coroutines.runBlocking

class SubscriptionsFragment : Fragment() {
    private var _binding: FragmentSubscriptionsBinding? = null
    private val binding get() = _binding!!
>>>>>>> 0b681545

    private val viewModel: SubscriptionsViewModel by activityViewModels()
    private var channelGroups: List<SubscriptionGroup> = listOf()
    private var selectedFilterGroup: Int = 0

    var subscriptionsAdapter: VideosAdapter? = null
    private var selectedSortOrder = PreferenceHelper.getInt(PreferenceKeys.FEED_SORT_ORDER, 0)
        set(value) {
            PreferenceHelper.putInt(PreferenceKeys.FEED_SORT_ORDER, value)
            field = value
        }
    private var selectedFilter = PreferenceHelper.getInt(PreferenceKeys.SELECTED_FEED_FILTER, 0)
        set(value) {
            PreferenceHelper.putInt(PreferenceKeys.SELECTED_FEED_FILTER, value)
            field = value
        }

    override fun onCreateView(
        inflater: LayoutInflater,
        container: ViewGroup?,
        savedInstanceState: Bundle?
    ): View {
        _binding = FragmentSubscriptionsBinding.inflate(inflater, container, false)
        return binding.root
    }

    override fun onViewCreated(view: View, savedInstanceState: Bundle?) {
        super.onViewCreated(view, savedInstanceState)

        val loadFeedInBackground = PreferenceHelper.getBoolean(
            PreferenceKeys.SAVE_FEED,
            false
        )


        // update the text according to the current order and filter
        binding.sortTV.text = resources.getStringArray(R.array.sortOptions)[selectedSortOrder]
        binding.filterTV.text = resources.getStringArray(R.array.filterOptions)[selectedFilter]

        binding.subRefresh.isEnabled = true

        binding.subProgress.visibility = View.VISIBLE

        binding.subFeed.layoutManager = VideosAdapter.getLayout(requireContext())

        if (viewModel.videoFeed.value == null || !loadFeedInBackground) {
            viewModel.videoFeed.value = null
            viewModel.fetchFeed()
        }

        // listen for error responses
        viewModel.errorResponse.observe(viewLifecycleOwner) {
            if (!it) return@observe
            Toast.makeText(context, R.string.server_error, Toast.LENGTH_SHORT).show()
            viewModel.errorResponse.value = false
        }

        viewModel.videoFeed.observe(viewLifecycleOwner) {
            if (!isShowingFeed() || it == null) return@observe
            showFeed()
        }

        viewModel.subscriptions.observe(viewLifecycleOwner) {
            if (isShowingFeed() || it == null) return@observe
            showSubscriptions()
        }

        binding.subRefresh.setOnRefreshListener {
            viewModel.fetchSubscriptions()
            viewModel.fetchFeed()
        }

        binding.sortTV.setOnClickListener {
            val sortOptions = resources.getStringArray(R.array.sortOptions)

            BaseBottomSheet().apply {
                setSimpleItems(sortOptions.toList()) { index ->
                    binding.sortTV.text = sortOptions[index]
                    selectedSortOrder = index
                    showFeed()
                }
            }.show(childFragmentManager)
        }

        binding.filterTV.setOnClickListener {
            val filterOptions = resources.getStringArray(R.array.filterOptions)

            BaseBottomSheet().apply {
                setSimpleItems(filterOptions.toList()) { index ->
                    binding.filterTV.text = filterOptions[index]
                    selectedFilter = index
                    showFeed()
                }
            }.show(childFragmentManager)
        }

        binding.toggleSubs.visibility = View.VISIBLE

        binding.toggleSubs.setOnClickListener {
            if (isShowingFeed()) {
                if (viewModel.subscriptions.value == null) {
                    viewModel.fetchSubscriptions()
                } else {
                    showSubscriptions()
                }
                binding.subChannelsContainer.visibility = View.VISIBLE
                binding.subFeedContainer.visibility = View.GONE
            } else {
                showFeed()
                binding.subChannelsContainer.visibility = View.GONE
                binding.subFeedContainer.visibility = View.VISIBLE
            }
        }

        binding.scrollviewSub.viewTreeObserver.addOnScrollChangedListener {
            val binding = _binding
            if (binding?.scrollviewSub?.canScrollVertically(1) == false &&
                viewModel.videoFeed.value != null // scroll view is at bottom
            ) {
                binding.subRefresh.isRefreshing = true
                subscriptionsAdapter?.updateItems()
                binding.subRefresh.isRefreshing = false
            }
        }

        lifecycleScope.launch {
            initChannelGroups()
        }
    }

    override fun onDestroyView() {
        super.onDestroyView()
        _binding = null
    }

    @SuppressLint("InflateParams")
    private suspend fun initChannelGroups() {
        channelGroups = DatabaseHolder.Database.subscriptionGroupsDao().getAll()

        binding.chipAll.isChecked = true
        binding.channelGroups.removeAllViews()

        binding.channelGroups.addView(binding.chipAll)
        channelGroups.forEach { group ->
            val chip = layoutInflater.inflate(R.layout.filter_chip, null) as Chip
            chip.apply {
                id = View.generateViewId()
                isCheckable = true
                text = group.name
            }

            binding.channelGroups.addView(chip)
        }

        binding.channelGroups.setOnCheckedStateChangeListener { group, checkedIds ->
            selectedFilterGroup = group.children.indexOfFirst { it.id == checkedIds.first() }
            showFeed()
        }

        binding.editGroups.setOnClickListener {
            ChannelGroupsDialog(channelGroups.toMutableList()) {
                lifecycleScope.launch { initChannelGroups() }
            }.show(childFragmentManager, null)
        }
    }

    private fun showFeed() {
        if (viewModel.videoFeed.value == null) return

        binding.subRefresh.isRefreshing = false
        val feed = viewModel.videoFeed.value!!
            .filter { streamItem ->
                // filter for selected channel groups
                if (selectedFilterGroup == 0) {
                    true
                } else {
                    val channelId = streamItem.uploaderUrl.orEmpty().toID()
                    val group = channelGroups.getOrNull(selectedFilterGroup - 1)
                    group?.channels?.contains(channelId) != false
                }
            }
<<<<<<< HEAD
        }

        Log.d("Amit","selectedSortOrder-$selectedSortOrder")
=======
            .filter {
                // apply the selected filter
                when (selectedFilter) {
                    0 -> true
                    1 -> !it.isShort
                    2 -> it.isShort
                    else -> throw IllegalArgumentException()
                }
            }.let { streams ->
                runBlocking {
                    if (!PreferenceHelper.getBoolean(
                            PreferenceKeys.HIDE_WATCHED_FROM_FEED,
                            false
                        )
                    ) {
                        streams
                    } else {
                        removeWatchVideosFromFeed(streams)
                    }
                }
            }

>>>>>>> 0b681545
        // sort the feed
        val sortedFeed = when (selectedSortOrder) {
            0 -> feed
            1 -> feed.reversed()
            2 -> feed.sortedBy { it.views }.reversed()
            3 -> feed.sortedBy { it.views }
            4 -> feed.sortedBy { it.uploaderName }
            5 -> feed.sortedBy { it.uploaderName }.reversed()
            else -> PlayingQueue.mixSortStreams(feed)
        }.toMutableList()

        // add an "all caught up item"
        if (selectedSortOrder == 0) {
            val lastCheckedFeedTime = PreferenceHelper.getLastCheckedFeedTime()
            val caughtUpIndex = feed.indexOfFirst {
                (it.uploaded ?: 0L) / 1000 < lastCheckedFeedTime
            }
            if (caughtUpIndex > 0) {
                sortedFeed.add(caughtUpIndex, StreamItem(type = "caught"))
            }
        }

        binding.subChannelsContainer.visibility = View.GONE

        val notLoaded = viewModel.videoFeed.value.isNullOrEmpty()
        binding.subFeedContainer.isGone = notLoaded
        binding.emptyFeed.isVisible = notLoaded

        binding.subProgress.visibility = View.GONE
        subscriptionsAdapter = VideosAdapter(
            sortedFeed.toMutableList(),
            showAllAtOnce = false
        )
        binding.subFeed.adapter = subscriptionsAdapter

        PreferenceHelper.updateLastFeedWatchedTime()
    }

    private fun removeWatchVideosFromFeed(streams: List<StreamItem>): List<StreamItem> {
        return runBlocking {
            streams.filter {
                runBlocking(Dispatchers.IO) {
                    runCatching {
                        val watchPosition = DatabaseHolder.Database.watchPositionDao()
                            .findById(it.url.orEmpty().toID())?.position?.div(1000)
                        (watchPosition ?: 0) < 0.9 * (it.duration ?: 1L)
                    }.getOrDefault(false)
                }
            }
        }
    }

    private fun showSubscriptions() {
        if (viewModel.subscriptions.value == null) return

        binding.subRefresh.isRefreshing = false

        val legacySubscriptions = PreferenceHelper.getBoolean(
            PreferenceKeys.LEGACY_SUBSCRIPTIONS,
            false
        )

        binding.subChannels.layoutManager = if (legacySubscriptions) {
            GridLayoutManager(
                context,
                PreferenceHelper.getString(
                    PreferenceKeys.LEGACY_SUBSCRIPTIONS_COLUMNS,
                    "4"
                ).toInt()
            )
        } else {
            LinearLayoutManager(context)
        }

        // set the adapter of the subscribed channels
        binding.subChannels.adapter = if (legacySubscriptions) {
            LegacySubscriptionAdapter(viewModel.subscriptions.value!!)
        } else {
            SubscriptionChannelAdapter(
                viewModel.subscriptions.value!!.toMutableList()
            )
        }

        binding.subFeedContainer.visibility = View.GONE

        val notLoaded = viewModel.subscriptions.value.isNullOrEmpty()
        binding.subChannelsContainer.isGone = notLoaded
        binding.emptyFeed.isVisible = notLoaded
    }

    private fun isShowingFeed(): Boolean {
        return !binding.subChannelsContainer.isVisible
    }
}<|MERGE_RESOLUTION|>--- conflicted
+++ resolved
@@ -29,9 +29,7 @@
 import com.github.libretube.ui.dialogs.ChannelGroupsDialog
 import com.github.libretube.ui.models.SubscriptionsViewModel
 import com.github.libretube.ui.sheets.BaseBottomSheet
-<<<<<<< HEAD
 import com.github.libretube.util.PlayingQueue
-=======
 import com.google.android.material.chip.Chip
 import kotlinx.coroutines.Dispatchers
 import kotlinx.coroutines.launch
@@ -40,7 +38,6 @@
 class SubscriptionsFragment : Fragment() {
     private var _binding: FragmentSubscriptionsBinding? = null
     private val binding get() = _binding!!
->>>>>>> 0b681545
 
     private val viewModel: SubscriptionsViewModel by activityViewModels()
     private var channelGroups: List<SubscriptionGroup> = listOf()
@@ -74,7 +71,6 @@
             PreferenceKeys.SAVE_FEED,
             false
         )
-
 
         // update the text according to the current order and filter
         binding.sortTV.text = resources.getStringArray(R.array.sortOptions)[selectedSortOrder]
@@ -211,45 +207,17 @@
         if (viewModel.videoFeed.value == null) return
 
         binding.subRefresh.isRefreshing = false
-        val feed = viewModel.videoFeed.value!!
-            .filter { streamItem ->
-                // filter for selected channel groups
-                if (selectedFilterGroup == 0) {
-                    true
-                } else {
-                    val channelId = streamItem.uploaderUrl.orEmpty().toID()
-                    val group = channelGroups.getOrNull(selectedFilterGroup - 1)
-                    group?.channels?.contains(channelId) != false
-                }
-            }
-<<<<<<< HEAD
+        val feed = viewModel.videoFeed.value!!.filter {
+            // apply the selected filter
+            when (selectedFilter) {
+                0 -> true
+                1 -> !it.isShort
+                2 -> it.isShort
+                else -> throw IllegalArgumentException()
+            }
         }
 
         Log.d("Amit","selectedSortOrder-$selectedSortOrder")
-=======
-            .filter {
-                // apply the selected filter
-                when (selectedFilter) {
-                    0 -> true
-                    1 -> !it.isShort
-                    2 -> it.isShort
-                    else -> throw IllegalArgumentException()
-                }
-            }.let { streams ->
-                runBlocking {
-                    if (!PreferenceHelper.getBoolean(
-                            PreferenceKeys.HIDE_WATCHED_FROM_FEED,
-                            false
-                        )
-                    ) {
-                        streams
-                    } else {
-                        removeWatchVideosFromFeed(streams)
-                    }
-                }
-            }
-
->>>>>>> 0b681545
         // sort the feed
         val sortedFeed = when (selectedSortOrder) {
             0 -> feed
@@ -281,7 +249,8 @@
         binding.subProgress.visibility = View.GONE
         subscriptionsAdapter = VideosAdapter(
             sortedFeed.toMutableList(),
-            showAllAtOnce = false
+            showAllAtOnce = false,
+            hideWatched = PreferenceHelper.getBoolean(PreferenceKeys.HIDE_WATCHED_FROM_FEED, false)
         )
         binding.subFeed.adapter = subscriptionsAdapter
 
