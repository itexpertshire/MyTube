--- conflicted
+++ resolved
@@ -103,15 +103,9 @@
                 // highlight the comment that is being replied to
                 if (comment == comments.firstOrNull()) {
                     root.setBackgroundColor(
-<<<<<<< HEAD
-                        ThemeHelper.getThemeColor(
-                            root.context,
-                            com.google.android.material.R.attr.colorSurface
-                        )
-=======
-                        ThemeHelper.getThemeColor(root.context, R.attr.colorSurface),
->>>>>>> 71147daa
+                        ThemeHelper.getThemeColor(root.context, com.google.android.material.R.attr.colorSurface),
                     )
+
                     root.updatePadding(top = 20)
                     root.updateLayoutParams<MarginLayoutParams> { bottomMargin = 20 }
                 } else {
