package com.github.libretube.ui.fragments

import android.annotation.SuppressLint
import android.content.BroadcastReceiver
import android.content.Context
import android.content.Intent
import android.content.IntentFilter
import android.content.pm.ActivityInfo
import android.content.res.Configuration
import android.media.session.PlaybackState
import android.net.Uri
import android.os.Bundle
import android.os.Handler
import android.os.Looper
import android.os.PowerManager
import android.text.format.DateUtils
import android.text.method.LinkMovementMethod
import android.text.util.Linkify
import android.view.LayoutInflater
import android.view.View
import android.view.ViewGroup
import android.widget.TextView
import android.widget.Toast
import androidx.constraintlayout.motion.widget.MotionLayout
import androidx.constraintlayout.motion.widget.TransitionAdapter
import androidx.core.content.getSystemService
import androidx.core.net.toUri
import androidx.core.os.bundleOf
import androidx.core.os.postDelayed
import androidx.core.text.parseAsHtml
import androidx.core.view.WindowCompat
import androidx.core.view.isInvisible
import androidx.core.view.isVisible
import androidx.fragment.app.Fragment
import androidx.fragment.app.activityViewModels
import androidx.fragment.app.commit
import androidx.lifecycle.Lifecycle
import androidx.lifecycle.lifecycleScope
import androidx.media3.common.C
import androidx.media3.common.MediaItem
import androidx.media3.common.MediaItem.SubtitleConfiguration
import androidx.media3.common.MimeTypes
import androidx.media3.common.PlaybackException
import androidx.media3.common.Player
import androidx.media3.datasource.DefaultDataSource
import androidx.media3.datasource.cronet.CronetDataSource
import androidx.media3.exoplayer.ExoPlayer
import androidx.media3.exoplayer.source.DefaultMediaSourceFactory
import androidx.media3.exoplayer.trackselection.DefaultTrackSelector
import androidx.recyclerview.widget.LinearLayoutManager
import com.github.libretube.R
import com.github.libretube.api.CronetHelper
import com.github.libretube.api.JsonHelper
import com.github.libretube.api.RetrofitInstance
import com.github.libretube.api.obj.ChapterSegment
import com.github.libretube.api.obj.Message
import com.github.libretube.api.obj.PipedStream
import com.github.libretube.api.obj.Segment
import com.github.libretube.api.obj.StreamItem
import com.github.libretube.api.obj.Streams
import com.github.libretube.compat.PictureInPictureCompat
import com.github.libretube.compat.PictureInPictureParamsCompat
import com.github.libretube.constants.IntentData
import com.github.libretube.constants.PreferenceKeys
import com.github.libretube.databinding.FragmentPlayerBinding
import com.github.libretube.db.DatabaseHelper
import com.github.libretube.db.DatabaseHolder.Database
import com.github.libretube.db.obj.WatchPosition
import com.github.libretube.enums.PlayerEvent
import com.github.libretube.enums.ShareObjectType
import com.github.libretube.extensions.formatShort
import com.github.libretube.extensions.hideKeyboard
import com.github.libretube.extensions.parcelable
import com.github.libretube.extensions.setMetadata
import com.github.libretube.extensions.toID
import com.github.libretube.extensions.toastFromMainDispatcher
import com.github.libretube.extensions.updateParameters
import com.github.libretube.helpers.BackgroundHelper
import com.github.libretube.helpers.ImageHelper
import com.github.libretube.helpers.LocaleHelper
import com.github.libretube.helpers.NavigationHelper
import com.github.libretube.helpers.PlayerHelper
import com.github.libretube.helpers.PlayerHelper.checkForSegments
import com.github.libretube.helpers.PlayerHelper.isInSegment
import com.github.libretube.helpers.PlayerHelper.loadPlaybackParams
import com.github.libretube.helpers.PreferenceHelper
import com.github.libretube.helpers.ProxyHelper
import com.github.libretube.obj.PlayerNotificationData
import com.github.libretube.obj.ShareData
import com.github.libretube.obj.VideoResolution
import com.github.libretube.parcelable.PlayerData
import com.github.libretube.services.DownloadService
import com.github.libretube.ui.activities.MainActivity
import com.github.libretube.ui.adapters.ChaptersAdapter
import com.github.libretube.ui.adapters.VideosAdapter
import com.github.libretube.ui.dialogs.AddToPlaylistDialog
import com.github.libretube.ui.dialogs.DownloadDialog
import com.github.libretube.ui.dialogs.ShareDialog
import com.github.libretube.ui.dialogs.StatsDialog
import com.github.libretube.ui.extensions.setupSubscriptionButton
import com.github.libretube.ui.interfaces.OnlinePlayerOptions
import com.github.libretube.ui.listeners.SeekbarPreviewListener
import com.github.libretube.ui.models.CommentsViewModel
import com.github.libretube.ui.models.PlayerViewModel
import com.github.libretube.ui.sheets.BaseBottomSheet
import com.github.libretube.ui.sheets.CommentsSheet
import com.github.libretube.ui.sheets.PlayingQueueSheet
import com.github.libretube.util.HtmlParser
import com.github.libretube.util.LinkHandler
import com.github.libretube.util.NowPlayingNotification
import com.github.libretube.util.PlayingQueue
import com.github.libretube.util.TextUtils
import com.github.libretube.util.TextUtils.toTimeInSeconds
import java.io.IOException
import java.util.*
import java.util.concurrent.Executors
import kotlinx.coroutines.CoroutineScope
import kotlinx.coroutines.Dispatchers
import kotlinx.coroutines.launch
import kotlinx.coroutines.runBlocking
import kotlinx.coroutines.withContext
import kotlinx.serialization.encodeToString
import retrofit2.HttpException
import kotlin.math.abs


@androidx.annotation.OptIn(androidx.media3.common.util.UnstableApi::class)
class PlayerFragment : Fragment(), OnlinePlayerOptions {
    private var _binding: FragmentPlayerBinding? = null
    val binding get() = _binding!!

    private val playerBinding get() = binding.player.binding
    private val doubleTapOverlayBinding get() = binding.doubleTapOverlay.binding
    private val playerGestureControlsViewBinding get() = binding.playerGestureControlsView.binding

    private val viewModel: PlayerViewModel by activityViewModels()
    private val commentsViewModel: CommentsViewModel by activityViewModels()

    /**
     * Video information passed by the intent
     */
    private lateinit var videoId: String
    private var playlistId: String? = null
    private var channelId: String? = null
    private var keepQueue: Boolean = false
    private var timeStamp: Long = 0

    /**
     * Video information fetched at runtime
     */
    private lateinit var streams: Streams

    /**
     * for the transition
     */
    private var sId: Int = 0
    private var eId: Int = 0
    private var transitioning = false

    /**
     * for the player
     */
    private lateinit var exoPlayer: ExoPlayer
    private lateinit var trackSelector: DefaultTrackSelector
    private var captionLanguage: String? = PlayerHelper.defaultSubtitleCode

    /**
     * Chapters and comments
     */
    private lateinit var chapters: List<ChapterSegment>

    /**
     * for the player view
     */
    private var subtitles = mutableListOf<SubtitleConfiguration>()

    /**
     * for the player notification
     */
    private lateinit var nowPlayingNotification: NowPlayingNotification

    /**
     * SponsorBlock
     */
    private var segments = listOf<Segment>()
    private var sponsorBlockEnabled = PlayerHelper.sponsorBlockEnabled
    private var sponsorBlockConfig = PlayerHelper.getSponsorBlockCategories()

    private val handler = Handler(Looper.getMainLooper())
    private val mainActivity get() = activity as MainActivity
    private val windowInsetsControllerCompat
        get() = WindowCompat
            .getInsetsController(mainActivity.window, mainActivity.window.decorView)

    private var scrubbingTimeBar = false

    /**
     * Receiver for all actions in the PiP mode
     */
    private val broadcastReceiver = object : BroadcastReceiver() {
        override fun onReceive(context: Context?, intent: Intent?) {
            val action = intent?.getIntExtra(PlayerHelper.CONTROL_TYPE, 0) ?: return
            when (PlayerEvent.fromInt(action)) {
                PlayerEvent.Play -> {
                    exoPlayer.play()
                }

                PlayerEvent.Pause -> {
                    exoPlayer.pause()
                }

                PlayerEvent.Forward -> {
                    exoPlayer.seekTo(exoPlayer.currentPosition + PlayerHelper.seekIncrement)
                }

                PlayerEvent.Rewind -> {
                    exoPlayer.seekTo(exoPlayer.currentPosition - PlayerHelper.seekIncrement)
                }

                PlayerEvent.Next -> {
                    playNextVideo()
                }

                PlayerEvent.Background -> {
                    playOnBackground()
                    // wait some time in order for the service to get started properly
                    handler.postDelayed(500) {
                        activity?.finish()
                    }
                }

                else -> {
                }
            }
        }
    }

    override fun onCreate(savedInstanceState: Bundle?) {
        super.onCreate(savedInstanceState)
        val playerData = requireArguments().parcelable<PlayerData>(IntentData.playerData)!!
        videoId = playerData.videoId
        playlistId = playerData.playlistId
        channelId = playerData.channelId
        keepQueue = playerData.keepQueue
        timeStamp = playerData.timestamp

        // broadcast receiver for PiP actions
        context?.registerReceiver(
            broadcastReceiver,
            IntentFilter(PlayerHelper.getIntentActon(requireContext())),
        )

        // schedule task to save the watch position each second
        Timer().scheduleAtFixedRate(object : TimerTask() {
            override fun run() {
                handler.post(this@PlayerFragment::saveWatchPosition)
            }
        }, 1000, 1000)

    }

    override fun onCreateView(
        inflater: LayoutInflater,
        container: ViewGroup?,
        savedInstanceState: Bundle?,
    ): View {
        _binding = FragmentPlayerBinding.inflate(inflater)
        return binding.root
    }

    override fun onViewCreated(view: View, savedInstanceState: Bundle?) {
        super.onViewCreated(view, savedInstanceState)
        context?.hideKeyboard(view)

        // reset the callbacks of the playing queue
        PlayingQueue.resetToDefaults()

        // clear the playing queue
        if (!keepQueue) PlayingQueue.clear()

        changeOrientationMode()

        createExoPlayer()
        initializeTransitionLayout()
        initializeOnClickActions()
        playVideo()

        showBottomBar()
    }

    /**
     * somehow the bottom bar is invisible on low screen resolutions, this fixes it
     */
    private fun showBottomBar() {
        if (_binding?.player?.isPlayerLocked == false) {
            playerBinding.bottomBar.isVisible = true
        }
        handler.postDelayed(this::showBottomBar, 100)
    }

    @SuppressLint("ClickableViewAccessibility")
    private fun initializeTransitionLayout() {
        mainActivity.binding.container.visibility = View.VISIBLE
        val mainMotionLayout = mainActivity.binding.mainMotionLayout

        binding.playerMotionLayout.addTransitionListener(object : TransitionAdapter() {
            override fun onTransitionChange(
                motionLayout: MotionLayout?,
                startId: Int,
                endId: Int,
                progress: Float,
            ) {
                if (_binding == null) return

                mainMotionLayout.progress = abs(progress)
                binding.player.hideController()
                binding.player.useController = false
                commentsViewModel.setCommentSheetExpand(false)
                eId = endId
                sId = startId
            }

            override fun onTransitionCompleted(motionLayout: MotionLayout?, currentId: Int) {
                if (_binding == null) return

                if (currentId == eId) {
                    viewModel.isMiniPlayerVisible.value = true
                    // disable captions
                    updateCaptionsLanguage(null)
                    binding.player.useController = false
                    commentsViewModel.setCommentSheetExpand(null)
                    mainMotionLayout.progress = 1F
                    (activity as MainActivity).requestOrientationChange()
                } else if (currentId == sId) {
                    viewModel.isMiniPlayerVisible.value = false
                    // re-enable captions
                    updateCaptionsLanguage(captionLanguage)
                    binding.player.useController = true
                    commentsViewModel.setCommentSheetExpand(true)
                    mainMotionLayout.progress = 0F
                    changeOrientationMode()
                }
            }
        })

        binding.playerMotionLayout.addSwipeUpListener {
            if (this::streams.isInitialized && PlayerHelper.fullscreenGesturesEnabled) {
                binding.player.hideController()
                setFullscreen()
            }
        }

        binding.playerMotionLayout.progress = 1.toFloat()
        binding.playerMotionLayout.transitionToStart()

        val activity = requireActivity()
        if (PlayerHelper.pipEnabled) {
            PictureInPictureCompat.setPictureInPictureParams(activity, pipParams)
        }
        binding.relPlayerPip.isVisible = PictureInPictureCompat
            .isPictureInPictureAvailable(activity)
    }

    // actions that don't depend on video information
    private fun initializeOnClickActions() {
        binding.closeImageView.setOnClickListener {
            PlayingQueue.clear()
            BackgroundHelper.stopBackgroundPlay(requireContext())
            killPlayerFragment()
        }
        playerBinding.closeImageButton.setOnClickListener {
            PlayingQueue.clear()
            BackgroundHelper.stopBackgroundPlay(requireContext())
            killPlayerFragment()
        }
        playerBinding.autoPlay.visibility = View.VISIBLE

        binding.playImageView.setOnClickListener {
            when {
                !exoPlayer.isPlaying && exoPlayer.playbackState == Player.STATE_ENDED -> {
                    exoPlayer.seekTo(0)
                }

                !exoPlayer.isPlaying -> exoPlayer.play()
                else -> exoPlayer.pause()
            }
        }

        // video description and chapters toggle
        binding.playerTitleLayout.setOnClickListener {
            if (this::streams.isInitialized) toggleDescription()
        }

        binding.commentsToggle.setOnClickListener {
            // set the max height to not cover the currently playing video
            commentsViewModel.handleLink = this::handleLink
            commentsViewModel.maxHeight = binding.root.height - binding.player.height
            commentsViewModel.videoId = videoId
            CommentsSheet().show(childFragmentManager)
        }

        playerBinding.queueToggle.visibility = View.VISIBLE
        playerBinding.queueToggle.setOnClickListener {
            PlayingQueueSheet().show(childFragmentManager, null)
        }

        // FullScreen button trigger
        // hide fullscreen button if autorotation enabled
        playerBinding.fullscreen.isInvisible = PlayerHelper.autoRotationEnabled
        playerBinding.fullscreen.setOnClickListener {
            // hide player controller
            binding.player.hideController()
            if (viewModel.isFullscreen.value == false) {
                // go to fullscreen mode
                setFullscreen()
            } else {
                // exit fullscreen mode
                unsetFullscreen()
            }
        }

        val updateSbImageResource = {
            playerBinding.sbToggle.setImageResource(
                if (sponsorBlockEnabled) R.drawable.ic_sb_enabled else R.drawable.ic_sb_disabled,
            )
        }
        updateSbImageResource()
        playerBinding.sbToggle.setOnClickListener {
            sponsorBlockEnabled = !sponsorBlockEnabled
            updateSbImageResource()
        }

        // share button
        binding.relPlayerShare.setOnClickListener {
            if (!this::streams.isInitialized) return@setOnClickListener
            val shareDialog =
                ShareDialog(
                    videoId,
                    ShareObjectType.VIDEO,
                    ShareData(
                        currentVideo = streams.title,
                        currentPosition = exoPlayer.currentPosition / 1000,
                    ),
                )
            shareDialog.show(childFragmentManager, ShareDialog::class.java.name)
        }

        binding.relPlayerShare.setOnLongClickListener {
            if (!this::streams.isInitialized || streams.hls == null)
                return@setOnLongClickListener true

            // start an intent with video as mimetype using the hls stream
            val uri = Uri.parse(ProxyHelper.unwrapIfEnabled(streams.hls!!))
            val intent = Intent(Intent.ACTION_VIEW).apply {
                setDataAndType(uri, "video/*")
                putExtra(Intent.EXTRA_TITLE, streams.title)
                putExtra("title", streams.title)
                putExtra("artist", streams.uploader)
                addFlags(Intent.FLAG_ACTIVITY_NEW_TASK)
            }

            try {
                startActivity(intent)
            } catch (e: Exception) {
                Toast.makeText(context, R.string.no_player_found, Toast.LENGTH_SHORT).show()
            }
            true
        }

        binding.relPlayerBackground.setOnClickListener {
            // pause the current player
            exoPlayer.pause()

            // start the background mode
            playOnBackground()
        }

        binding.relatedRecView.layoutManager = VideosAdapter.getLayout(requireContext())

        binding.alternativeTrendingRec.layoutManager = LinearLayoutManager(
            context,
            LinearLayoutManager.HORIZONTAL,
            false,
        )
    }

    private fun playOnBackground() {
        BackgroundHelper.stopBackgroundPlay(requireContext())
        BackgroundHelper.playOnBackground(
            requireContext(),
            videoId,
            exoPlayer.currentPosition,
            playlistId,
            channelId,
            keepQueue = true,
            keepVideoPlayerAlive = true,
        )
        killPlayerFragment()
        NavigationHelper.startAudioPlayer(requireContext())
    }

    private fun setFullscreen() {
        with(binding.playerMotionLayout) {
            getConstraintSet(R.id.start).constrainHeight(R.id.player, -1)
            enableTransition(R.id.yt_transition, false)
        }

        // set status bar icon color to white
        windowInsetsControllerCompat.isAppearanceLightStatusBars = false

        binding.mainContainer.isClickable = true
        binding.linLayout.visibility = View.GONE
        commentsViewModel.setCommentSheetExpand(null)
        playerBinding.fullscreen.setImageResource(R.drawable.ic_fullscreen_exit)
        playerBinding.exoTitle.visibility = View.VISIBLE

        if (!PlayerHelper.autoRotationEnabled) {
            val height = streams.videoStreams.firstOrNull()?.height ?: exoPlayer.videoSize.height
            val width = streams.videoStreams.firstOrNull()?.width ?: exoPlayer.videoSize.width

            // different orientations of the video are only available when autorotation is disabled
            val orientation = PlayerHelper.getOrientation(width, height)
            mainActivity.requestedOrientation = orientation
        }

        viewModel.isFullscreen.value = true
    }

    @SuppressLint("SourceLockedOrientationActivity")
    fun unsetFullscreen() {
        // leave fullscreen mode
        with(binding.playerMotionLayout) {
            getConstraintSet(R.id.start).constrainHeight(R.id.player, 0)
            enableTransition(R.id.yt_transition, true)
        }

        // set status bar icon color back to theme color
        windowInsetsControllerCompat.isAppearanceLightStatusBars =
            when (resources.configuration.uiMode and Configuration.UI_MODE_NIGHT_MASK) {
                Configuration.UI_MODE_NIGHT_YES -> false
                Configuration.UI_MODE_NIGHT_NO -> true
                else -> true
            }

        binding.mainContainer.isClickable = false
        binding.linLayout.visibility = View.VISIBLE
        playerBinding.fullscreen.setImageResource(R.drawable.ic_fullscreen)
        playerBinding.exoTitle.visibility = View.INVISIBLE

        if (!PlayerHelper.autoRotationEnabled) {
            // switch back to portrait mode if autorotation disabled
            mainActivity.requestedOrientation = ActivityInfo.SCREEN_ORIENTATION_USER_PORTRAIT
        }

        viewModel.isFullscreen.value = false
    }

    private fun toggleDescription() {
        val views = if (binding.descLinLayout.isVisible) {
            // show formatted short view count
            streams.views.formatShort()
        } else {
            // show exact view count
            "%,d".format(streams.views)
        }
        val viewInfo = getString(R.string.normal_views, views, localizeDate(streams))
        if (binding.descLinLayout.isVisible) {
            // hide the description and chapters
            binding.playerDescriptionArrow.animate().rotation(0F).setDuration(250).start()
            binding.descLinLayout.visibility = View.GONE

            // limit the title height to two lines
            binding.playerTitle.maxLines = 2
        } else {
            // show the description and chapters
            binding.playerDescriptionArrow.animate().rotation(180F).setDuration(250).start()
            binding.descLinLayout.visibility = View.VISIBLE

            // show the whole title
            binding.playerTitle.maxLines = Int.MAX_VALUE
        }
        binding.playerViewsInfo.text = viewInfo

        if (this::chapters.isInitialized && chapters.isNotEmpty()) {
            val chapterIndex = getCurrentChapterIndex() ?: return
            // scroll to the current chapter in the chapterRecView in the description
            binding.chaptersRecView.scrollToPosition(chapterIndex)
            // set selected item, that should be highlighted
            val chaptersAdapter = binding.chaptersRecView.adapter as ChaptersAdapter
            chaptersAdapter.updateSelectedPosition(chapterIndex)
        }
    }

    override fun onPause() {
        // pauses the player if the screen is turned off

        // check whether the screen is on
        val isInteractive = requireContext().getSystemService<PowerManager>()!!.isInteractive

        // pause player if screen off and setting enabled
        if (this::exoPlayer.isInitialized && !isInteractive &&
            PlayerHelper.pausePlayerOnScreenOffEnabled
        ) {
            exoPlayer.pause()
        }
        super.onPause()
    }

    override fun onDestroy() {
        super.onDestroy()

        // disable the auto PiP mode for SDK >= 32
        exoPlayer.pause()
        PictureInPictureCompat.setPictureInPictureParams(
            requireActivity(),
            pipParams,
        )

        handler.removeCallbacksAndMessages(null)

        runCatching {
            // unregister the receiver for player actions
            context?.unregisterReceiver(broadcastReceiver)
        }

        try {
            saveWatchPosition()

            nowPlayingNotification.destroySelfAndPlayer()

            activity?.requestedOrientation =
                if ((activity as MainActivity).autoRotationEnabled) {
                    ActivityInfo.SCREEN_ORIENTATION_USER
                } else {
                    ActivityInfo.SCREEN_ORIENTATION_USER_PORTRAIT
                }
        } catch (e: Exception) {
            e.printStackTrace()
        }

        _binding = null
    }

    // save the watch position if video isn't finished and option enabled
    private fun saveWatchPosition() {
        if (!this::exoPlayer.isInitialized || !PlayerHelper.watchPositionsVideo || transitioning
            || exoPlayer.duration == C.TIME_UNSET || exoPlayer.currentPosition in listOf(
                0L,
                C.TIME_UNSET
            )
        ) return
        val watchPosition = WatchPosition(videoId, exoPlayer.currentPosition)
        CoroutineScope(Dispatchers.IO).launch {
            Database.watchPositionDao().insert(watchPosition)
        }
    }

    private fun checkForSegments() {
        if (!exoPlayer.isPlaying || !PlayerHelper.sponsorBlockEnabled) return

        handler.postDelayed(this::checkForSegments, 100)

        if (!sponsorBlockEnabled) return

        if (segments.isEmpty()) return

        exoPlayer.checkForSegments(requireContext(), segments, sponsorBlockConfig)
            ?.let { segmentEnd ->
                binding.sbSkipBtn.visibility = View.VISIBLE
                binding.sbSkipBtn.setOnClickListener {
                    exoPlayer.seekTo(segmentEnd)
                }
                return
            }
        if (!exoPlayer.isInSegment(segments)) binding.sbSkipBtn.visibility = View.GONE
    }

    private fun playVideo() {
        // reset the player view
        playerBinding.exoProgress.clearSegments()
        playerBinding.sbToggle.visibility = View.GONE

        // reset the comments to become reloaded later
        commentsViewModel.reset()

        lifecycleScope.launch(Dispatchers.IO) {
            streams = try {
                RetrofitInstance.api.getStreams(videoId)
            } catch (e: IOException) {
                context?.toastFromMainDispatcher(R.string.unknown_error, Toast.LENGTH_LONG)
                return@launch
            } catch (e: HttpException) {
                val errorMessage = e.response()?.errorBody()?.string()?.runCatching {
                    JsonHelper.json.decodeFromString<Message>(this).message
                }?.getOrNull() ?: context?.getString(R.string.server_error).orEmpty()
                context?.toastFromMainDispatcher(errorMessage, Toast.LENGTH_LONG)
                return@launch
            }

            if (PlayingQueue.isEmpty()) {
                lifecycleScope.launch(Dispatchers.IO) {
                    if (playlistId != null) {
                        PlayingQueue.insertPlaylist(playlistId!!, streams.toStreamItem(videoId))
                    } else if (channelId != null) {
                        PlayingQueue.insertChannel(channelId!!, streams.toStreamItem(videoId))
                    } else {
                        PlayingQueue.updateCurrent(streams.toStreamItem(videoId))
                        if (PlayerHelper.autoInsertRelatedVideos) {
                            PlayingQueue.add(*streams.relatedStreams.toTypedArray())
                        }
                    }
                }
            } else {
                PlayingQueue.updateCurrent(streams.toStreamItem(videoId))
            }

            if (PreferenceHelper.getBoolean(PreferenceKeys.AUTO_FULLSCREEN_SHORTS, false)) {
                val videoStream = streams.videoStreams.firstOrNull()
                if (PlayingQueue.getCurrent()?.isShort == true ||
                    (videoStream?.height ?: 0) > (videoStream?.width ?: 0)
                ) {
                    withContext(Dispatchers.Main) {
                        if (binding.playerMotionLayout.progress == 0f) setFullscreen()
                    }
                }
            }

            PlayingQueue.setOnQueueTapListener { streamItem ->
                streamItem.url?.toID()?.let { playNextVideo(it) }
            }

            withContext(Dispatchers.Main) {
                // hide the button to skip SponsorBlock segments manually
                binding.sbSkipBtn.visibility = View.GONE

                // set media sources for the player
                setResolutionAndSubtitles()
                prepareExoPlayerView()
                initializePlayerView()
                setupSeekbarPreview()

                if (!streams.livestream) seekToWatchPosition()
                trySeekToTimeStamp()

                exoPlayer.prepare()
                if (PreferenceHelper.getBoolean(PreferenceKeys.PLAY_AUTOMATICALLY, true)) {
                    exoPlayer.play()
                }

                if (binding.playerMotionLayout.progress != 1.0f) {
                    // show controllers when not in picture in picture mode
                    val inPipMode = PlayerHelper.pipEnabled &&
                            PictureInPictureCompat.isInPictureInPictureMode(requireActivity())
                    if (!inPipMode) {
                        binding.player.useController = true
                    }
                }
                // show the player notification
                initializePlayerNotification()
                if (PlayerHelper.sponsorBlockEnabled) fetchSponsorBlockSegments()

                // add the video to the watch history
                if (PlayerHelper.watchHistoryEnabled) {
<<<<<<< HEAD
                    DatabaseHelper.addToWatchHistory(videoId!!, streams)
                    //Store details of watched videos
                    DatabaseHelper.addToKeywordHistory(videoId!!, streams)
=======
                    DatabaseHelper.addToWatchHistory(videoId, streams)
>>>>>>> 795e24d2
                }
            }
        }
    }

    /**
     * fetch the segments for SponsorBlock
     */
    private fun fetchSponsorBlockSegments() {
        lifecycleScope.launch(Dispatchers.IO) {
            runCatching {
                if (sponsorBlockConfig.isEmpty()) return@runCatching
                segments =
                    RetrofitInstance.api.getSegments(
                        videoId,
                        JsonHelper.json.encodeToString(sponsorBlockConfig.keys),
                    ).segments
                if (segments.isEmpty()) return@runCatching

                withContext(Dispatchers.Main) {
                    playerBinding.exoProgress.setSegments(segments)
                    playerBinding.sbToggle.visibility = View.VISIBLE
                    updateDisplayedDuration()
                }
            }
        }
    }

    @SuppressLint("SetTextI18n")
    private fun refreshLiveStatus() {
        // switch back to normal speed when on the end of live stream
        if (exoPlayer.duration - exoPlayer.currentPosition < 7000) {
            exoPlayer.setPlaybackSpeed(1F)
            playerBinding.timeSeparator.visibility = View.GONE
            playerBinding.liveDiff.text = ""
        } else {
            // live stream but not watching at the end/live position
            playerBinding.timeSeparator.visibility = View.VISIBLE
            val diffText = DateUtils.formatElapsedTime(
                (exoPlayer.duration - exoPlayer.currentPosition) / 1000,
            )
            playerBinding.liveDiff.text = "-$diffText"
        }
        // call the function again after 100ms
        handler.postDelayed(this@PlayerFragment::refreshLiveStatus, 100)
    }

    /**
     *  Seek to saved watch position if available */
    private fun seekToWatchPosition() {
        // browse the watch positions
        val position = try {
            runBlocking {
                Database.watchPositionDao().findById(videoId)?.position
            }
        } catch (e: Exception) {
            return
        }
        // position is almost the end of the video => don't seek, start from beginning
        if (position != null && position < streams.duration * 1000 * 0.9) {
            exoPlayer.seekTo(position)
        }
    }

    /**
     * Seek to the time stamp passed by the intent arguments if available
     */
    private fun trySeekToTimeStamp() {
        // support for time stamped links
        if (timeStamp != 0L) {
            exoPlayer.seekTo(timeStamp * 1000)
        }
        // delete the time stamp because it already got consumed
        timeStamp = 0
    }

    // used for autoplay and skipping to next video
    private fun playNextVideo(nextId: String? = null) {
        val nextVideoId = nextId ?: PlayingQueue.getNext()
        // by making sure that the next and the current video aren't the same
        saveWatchPosition()

        // save the id of the next stream as videoId and load the next video
        if (nextVideoId != null) {
            videoId = nextVideoId

            // play the next video
            playVideo()

            // close comment bottom-sheet for next video
            commentsViewModel.commentsSheetDismiss?.invoke()
        }
    }

    private fun prepareExoPlayerView() {
        binding.player.apply {
            useController = false
            player = exoPlayer
        }

        playerBinding.exoProgress.setPlayer(exoPlayer)
    }

    private fun localizeDate(streams: Streams): String {
        return if (!streams.livestream) {
            TextUtils.SEPARATOR + TextUtils.localizeDate(streams.uploadDate)
        } else {
            ""
        }
    }

    private fun handleLiveVideo() {
        playerBinding.exoPosition.visibility = View.GONE
        playerBinding.liveDiff.visibility = View.VISIBLE
        playerBinding.duration.text = getString(R.string.live)
        playerBinding.exoTime.setOnClickListener {
            exoPlayer.seekTo(exoPlayer.duration)
        }
        refreshLiveStatus()
    }

    @SuppressLint("SetTextI18n")
    private fun initializePlayerView() {
        // initialize the player view actions
        binding.player.initialize(doubleTapOverlayBinding, playerGestureControlsViewBinding)
        binding.player.initPlayerOptions(viewModel, viewLifecycleOwner, trackSelector, this)

        binding.apply {
            val views = streams.views.formatShort()
            playerViewsInfo.text = getString(R.string.normal_views, views, localizeDate(streams))

            textLike.text = streams.likes.formatShort()
            textDislike.text = streams.dislikes.formatShort()
            ImageHelper.loadImage(streams.uploaderAvatar, binding.playerChannelImage)
            playerChannelName.text = streams.uploader

            titleTextView.text = streams.title

            playerTitle.text = streams.title
            playerDescription.text = streams.description

            playerChannelSubCount.text = context?.getString(
                R.string.subscribers,
                streams.uploaderSubscriberCount.formatShort(),
            )
        }

        // duration that's not greater than 0 indicates that the video is live
        if (streams.livestream) handleLiveVideo()

        playerBinding.exoTitle.text = streams.title

        // init the chapters recyclerview
        chapters = streams.chapters
        initializeChapters()

        // Listener for play and pause icon change
        exoPlayer.addListener(object : Player.Listener {
            override fun onIsPlayingChanged(isPlaying: Boolean) {
                if (PlayerHelper.pipEnabled) {
                    PictureInPictureCompat.setPictureInPictureParams(requireActivity(), pipParams)
                }

                if (isPlaying) {
                    // Stop [BackgroundMode] service if it is running.
                    BackgroundHelper.stopBackgroundPlay(requireContext())
                }

                if (isPlaying && PlayerHelper.sponsorBlockEnabled) {
                    handler.postDelayed(
                        this@PlayerFragment::checkForSegments,
                        100,
                    )
                }
            }

            override fun onEvents(player: Player, events: Player.Events) {
                updateDisplayedDuration()
                super.onEvents(player, events)
                if (events.containsAny(
                        Player.EVENT_PLAYBACK_STATE_CHANGED,
                        Player.EVENT_IS_PLAYING_CHANGED,
                        Player.EVENT_PLAY_WHEN_READY_CHANGED,
                    )
                ) {
                    updatePlayPauseButton()
                }
            }

            override fun onPlaybackStateChanged(playbackState: Int) {
                saveWatchPosition()

                // check if video has ended, next video is available and autoplay is enabled.
                if (
                    playbackState == Player.STATE_ENDED &&
                    !transitioning &&
                    binding.player.autoplayEnabled
                ) {
                    transitioning = true
                    if (PlayerHelper.autoPlayCountdown) {
                        showAutoPlayCountdown()
                    } else {
                        playNextVideo()
                    }
                }

                if (playbackState == Player.STATE_READY) {
                    // media actually playing
                    transitioning = false
                }

                // listen for the stop button in the notification
                if (playbackState == PlaybackState.STATE_STOPPED && PlayerHelper.pipEnabled &&
                    PictureInPictureCompat.isInPictureInPictureMode(requireActivity())
                ) {
                    // finish PiP by finishing the activity
                    activity?.finish()
                }
                super.onPlaybackStateChanged(playbackState)
            }

            /**
             * Catch player errors to prevent the app from stopping
             */
            override fun onPlayerError(error: PlaybackException) {
                super.onPlayerError(error)
                try {
                    exoPlayer.play()
                } catch (e: Exception) {
                    e.printStackTrace()
                }
            }
        })

        binding.relPlayerDownload.setOnClickListener {
            if (streams.duration <= 0) {
                Toast.makeText(context, R.string.cannotDownload, Toast.LENGTH_SHORT).show()
            } else if (!DownloadService.IS_DOWNLOAD_RUNNING) {
                val newFragment = DownloadDialog(videoId)
                newFragment.show(childFragmentManager, DownloadDialog::class.java.name)
            } else {
                Toast.makeText(context, R.string.dlisinprogress, Toast.LENGTH_SHORT)
                    .show()
            }
        }

        binding.relPlayerPip.setOnClickListener {
            PictureInPictureCompat.enterPictureInPictureMode(requireActivity(), pipParams)
        }
        initializeRelatedVideos(streams.relatedStreams.filter { !it.title.isNullOrBlank() })
        // set video description
        val description = streams.description

        setupDescription(binding.playerDescription, description)
        binding.videoCategory.text = "${context?.getString(R.string.category)}: ${streams.category}"

        binding.playerChannel.setOnClickListener {
            val activity = view?.context as MainActivity
            val bundle = bundleOf(IntentData.channelId to streams.uploaderUrl)
            activity.navController.navigate(R.id.channelFragment, bundle)
            activity.binding.mainMotionLayout.transitionToEnd()
            binding.playerMotionLayout.transitionToEnd()
        }

        // update the subscribed state
        binding.playerSubscribe.setupSubscriptionButton(
            this.streams.uploaderUrl.toID(),
            this.streams.uploader,
        )

        binding.relPlayerSave.setOnClickListener {
            AddToPlaylistDialog(videoId).show(
                childFragmentManager,
                AddToPlaylistDialog::class.java.name,
            )
        }

        syncQueueButtons()

        playerBinding.skipPrev.setOnClickListener {
            playNextVideo(PlayingQueue.getPrev())
        }

        playerBinding.skipNext.setOnClickListener {
            playNextVideo()
        }
    }

    private fun showAutoPlayCountdown() {
        if (!PlayingQueue.hasNext()) return

        binding.player.useController = false
        binding.player.hideController()
        binding.autoplayCountdown.setHideSelfListener {
            // could fail if the video already got closed before
            runCatching {
                binding.autoplayCountdown.visibility = View.GONE
                binding.player.useController = true
            }
        }
        binding.autoplayCountdown.startCountdown {
            runCatching {
                playNextVideo()
            }
        }
    }

    /**
     * Set up the description text with video links and timestamps
     */
    private fun setupDescription(
        descTextView: TextView,
        description: String,
    ) {
        // detect whether the description is html formatted
        if (description.contains("<") && description.contains(">")) {
            descTextView.movementMethod = LinkMovementMethod.getInstance()
            descTextView.text = description.replace("</a>", "</a> ")
                .parseAsHtml(tagHandler = HtmlParser(LinkHandler(this::handleLink)))
        } else {
            // Links can be present as plain text
            descTextView.autoLinkMask = Linkify.WEB_URLS
            descTextView.text = description
        }
    }

    /**
     * Handle a link clicked in the description
     */
    private fun handleLink(link: String) {
        val uri = Uri.parse(link)
        // get video id if the link is a valid youtube video link
        val videoId = TextUtils.getVideoIdFromUri(link)
        if (videoId.isNullOrEmpty()) {
            // not a YouTube video link, thus handle normally
            val intent = Intent(Intent.ACTION_VIEW, uri)
            startActivity(intent)
            return
        }

        // check if the video is the current video and has a valid time
        if (videoId == this.videoId) {
            // try finding the time stamp of the url and seek to it if found
            uri.getQueryParameter("t")?.toTimeInSeconds()?.let {
                exoPlayer.seekTo(it * 1000)
            }
        } else {
            // YouTube video link without time or not the current video, thus load in player
            playNextVideo(videoId)
        }
    }

    /**
     * Update the displayed duration of the video
     */
    @SuppressLint("SetTextI18n")
    private fun updateDisplayedDuration() {
        if (exoPlayer.duration < 0 || streams.livestream || _binding == null) return

        playerBinding.duration.text = DateUtils.formatElapsedTime(
            exoPlayer.duration.div(1000),
        )
        if (segments.isEmpty()) return

        val durationWithSb = DateUtils.formatElapsedTime(
            exoPlayer.duration.div(1000) - segments.sumOf {
                it.segment[1] - it.segment[0]
            }.toInt(),
        )
        playerBinding.duration.text = playerBinding.duration.text.toString() + " ($durationWithSb)"
    }

    private fun syncQueueButtons() {
        if (!PlayerHelper.skipButtonsEnabled) return

        // toggle the visibility of next and prev buttons based on queue and whether the player view is locked
        val isPlayerLocked = binding.player.isPlayerLocked
        playerBinding.skipPrev.isInvisible = !PlayingQueue.hasPrev() || isPlayerLocked
        playerBinding.skipNext.isInvisible = !PlayingQueue.hasNext() || isPlayerLocked

        handler.postDelayed(this::syncQueueButtons, 100)
    }

    private fun updatePlayPauseButton() {
        binding.playImageView.setImageResource(
            when {
                exoPlayer.isPlaying -> R.drawable.ic_pause
                exoPlayer.playbackState == Player.STATE_ENDED -> R.drawable.ic_restart
                else -> R.drawable.ic_play
            },
        )
    }

    private fun initializeRelatedVideos(relatedStreams: List<StreamItem>?) {
        if (!PlayerHelper.relatedStreamsEnabled) return

        if (PlayerHelper.alternativeVideoLayout) {
            binding.alternativeTrendingRec.adapter = VideosAdapter(
                relatedStreams.orEmpty().toMutableList(),
                forceMode = VideosAdapter.Companion.ForceMode.RELATED,
            )
        } else {
            binding.relatedRecView.adapter = VideosAdapter(
                relatedStreams.orEmpty().toMutableList(),
            )
        }
    }

    private fun initializeChapters() {
        if (chapters.isEmpty()) {
            binding.chaptersRecView.visibility = View.GONE
            playerBinding.chapterLL.visibility = View.INVISIBLE
            return
        }
        // show the chapter layouts
        binding.chaptersRecView.visibility = View.VISIBLE
        playerBinding.chapterLL.visibility = View.VISIBLE

        // enable chapters in the video description
        binding.chaptersRecView.layoutManager =
            LinearLayoutManager(
                context,
                LinearLayoutManager.HORIZONTAL,
                false,
            )
        binding.chaptersRecView.adapter = ChaptersAdapter(chapters, exoPlayer)

        // enable the chapters dialog in the player
        playerBinding.chapterLL.setOnClickListener {
            PlayerHelper.showChaptersDialog(requireContext(), chapters, exoPlayer)
        }

        setCurrentChapterName()
    }

    // set the name of the video chapter in the exoPlayerView
    private fun setCurrentChapterName(position: Long? = null) {
        // return if chapters are empty to avoid crashes
        if (chapters.isEmpty() || _binding == null) return

        // call the function again in 100ms
        binding.player.postDelayed(this::setCurrentChapterName, 100)

        // if the user is scrubbing the time bar, don't update
        if (scrubbingTimeBar && position == null) return

        val chapterIndex = getCurrentChapterIndex(position) ?: return
        val chapterName = chapters[chapterIndex].title.trim()

        // change the chapter name textView text to the chapterName
        if (chapterName != playerBinding.chapterName.text) {
            playerBinding.chapterName.text = chapterName
            // update the selected item
            val chaptersAdapter = binding.chaptersRecView.adapter as ChaptersAdapter
            chaptersAdapter.updateSelectedPosition(chapterIndex)
        }
    }

    /**
     * Get the name of the currently played chapter
     */
    private fun getCurrentChapterIndex(position: Long? = null): Int? {
        val currentPosition = (position ?: exoPlayer.currentPosition) / 1000
        return chapters.indexOfLast { currentPosition >= it.start }.takeIf { it >= 0 }
    }

    private fun setMediaSource(uri: Uri, mimeType: String) {
        val mediaItem = MediaItem.Builder()
            .setUri(uri)
            .setMimeType(mimeType)
            .setSubtitleConfigurations(subtitles)
            .setMetadata(streams)
            .build()
        exoPlayer.setMediaItem(mediaItem)
    }

    /**
     * Get all available player resolutions
     */
    private fun getAvailableResolutions(): List<VideoResolution> {
        val resolutions = exoPlayer.currentTracks.groups.asSequence()
            .flatMap { group ->
                (0 until group.length).map {
                    group.getTrackFormat(it).height
                }
            }
            .filter { it > 0 }
            .map { VideoResolution("${it}p", it) }
            .toSortedSet(compareByDescending { it.resolution })

        resolutions.add(VideoResolution(getString(R.string.auto_quality), Int.MAX_VALUE))
        return resolutions.toList()
    }

    private fun setResolutionAndSubtitles() {
        // create a list of subtitles
        subtitles = mutableListOf()
        val subtitlesNamesList = mutableListOf(getString(R.string.none))
        val subtitleCodesList = mutableListOf("")
        streams.subtitles.forEach {
            subtitles.add(
                SubtitleConfiguration.Builder(it.url!!.toUri())
                    .setMimeType(it.mimeType!!) // The correct MIME type (required).
                    .setLanguage(it.code) // The subtitle language (optional).
                    .build(),
            )
            subtitlesNamesList += it.name!!
            subtitleCodesList += it.code!!
        }

        // set the default subtitle if available
        updateCaptionsLanguage(captionLanguage)

        // set media source and resolution in the beginning
        setStreamSource()
    }

    private fun setPlayerResolution(resolution: Int) {
        trackSelector.updateParameters {
            setMaxVideoSize(Int.MAX_VALUE, resolution)
            setMinVideoSize(Int.MIN_VALUE, resolution)
        }
    }

    private fun setStreamSource() {
        val defaultResolution = PlayerHelper.getDefaultResolution(requireContext()).replace("p", "")
        if (defaultResolution.isNotEmpty()) setPlayerResolution(defaultResolution.toInt())

        when {
            // LBRY HLS
            PreferenceHelper.getBoolean(
                PreferenceKeys.LBRY_HLS,
                false,
            ) && streams.videoStreams.any {
                it.quality.orEmpty().contains("LBRY HLS")
            } -> {
                val lbryHlsUrl = streams.videoStreams.first {
                    it.quality!!.contains("LBRY HLS")
                }.url!!
                setMediaSource(lbryHlsUrl.toUri(), MimeTypes.APPLICATION_M3U8)
            }
            // DASH
            !PreferenceHelper.getBoolean(
                PreferenceKeys.USE_HLS_OVER_DASH,
                false,
            ) && streams.videoStreams.isNotEmpty() -> {
                // only use the dash manifest generated by YT if either it's a livestream or no other source is available
                val uri = streams.dash?.let { ProxyHelper.unwrapIfEnabled(it) }?.toUri().takeIf {
                    streams.livestream || streams.videoStreams.isEmpty()
                } ?: let {
                    PlayerHelper.createDashSource(streams, requireContext())
                }

                this.setMediaSource(uri, MimeTypes.APPLICATION_MPD)
            }
            // HLS
            streams.hls != null -> {
                setMediaSource(
                    ProxyHelper.unwrapIfEnabled(streams.hls!!).toUri(),
                    MimeTypes.APPLICATION_M3U8,
                )
            }
            // NO STREAM FOUND
            else -> {
                Toast.makeText(context, R.string.unknown_error, Toast.LENGTH_SHORT).show()
            }
        }
    }

    private fun createExoPlayer() {
        val cronetDataSourceFactory = CronetDataSource.Factory(
            CronetHelper.cronetEngine,
            Executors.newCachedThreadPool(),
        )
        val dataSourceFactory = DefaultDataSource.Factory(requireContext(), cronetDataSourceFactory)

        // control for the track sources like subtitles and audio source
        trackSelector = DefaultTrackSelector(requireContext())

        trackSelector.updateParameters {
            setPreferredAudioLanguage(
                LocaleHelper.getAppLocale().language.lowercase().substring(0, 2),
            )
        }

        exoPlayer = ExoPlayer.Builder(requireContext())
            .setUsePlatformDiagnostics(false)
            .setMediaSourceFactory(DefaultMediaSourceFactory(dataSourceFactory))
            .setLoadControl(PlayerHelper.getLoadControl())
            .setTrackSelector(trackSelector)
            .setHandleAudioBecomingNoisy(true)
            .setAudioAttributes(PlayerHelper.getAudioAttributes(), true)
            .build()
            .loadPlaybackParams()
    }

    /**
     * show the [NowPlayingNotification] for the current video
     */
    private fun initializePlayerNotification() {
        if (!this::nowPlayingNotification.isInitialized) {
            nowPlayingNotification = NowPlayingNotification(requireContext(), exoPlayer, false)
        }
        val playerNotificationData = PlayerNotificationData(
            streams.title,
            streams.uploader,
            streams.thumbnailUrl,
        )
        nowPlayingNotification.updatePlayerNotification(videoId, playerNotificationData)
    }

    /**
     * Use the sensor mode if auto fullscreen is enabled
     */
    @SuppressLint("SourceLockedOrientationActivity")
    private fun changeOrientationMode() {
        if (PlayerHelper.autoRotationEnabled) {
            // enable auto rotation
            mainActivity.requestedOrientation = ActivityInfo.SCREEN_ORIENTATION_SENSOR
            onConfigurationChanged(resources.configuration)
        } else {
            // go to portrait mode
            mainActivity.requestedOrientation = ActivityInfo.SCREEN_ORIENTATION_USER_PORTRAIT
        }
    }

    override fun onCaptionsClicked() {
        if (!this@PlayerFragment::streams.isInitialized || streams.subtitles.isEmpty()) {
            Toast.makeText(context, R.string.no_subtitles_available, Toast.LENGTH_SHORT).show()
            return
        }

        val subtitlesNamesList = mutableListOf(getString(R.string.none))
        val subtitleCodesList = mutableListOf("")
        streams.subtitles.forEach {
            subtitlesNamesList += it.name!!
            subtitleCodesList += it.code!!
        }

        BaseBottomSheet()
            .setSimpleItems(subtitlesNamesList) { index ->
                val language = subtitleCodesList.getOrNull(index)
                updateCaptionsLanguage(language)
                this.captionLanguage = language
            }
            .show(childFragmentManager)
    }

    override fun onQualityClicked() {
        // get the available resolutions
        val resolutions = getAvailableResolutions()
        val currentQuality = trackSelector.parameters.maxVideoHeight

        // Dialog for quality selection
        BaseBottomSheet()
            .setSimpleItems(
                resolutions.map {
                    if (currentQuality == it.resolution) "${it.name} ✓" else it.name
                },
            ) { which ->
                setPlayerResolution(resolutions[which].resolution)
            }
            .show(childFragmentManager)
    }

    private fun getAudioStreamGroups(audioStreams: List<PipedStream>?): Map<String?, List<PipedStream>> {
        return audioStreams.orEmpty()
            .groupBy { it.audioTrackName }
    }

    override fun onAudioStreamClicked() {
        val audioGroups = getAudioStreamGroups(streams.audioStreams)
        val audioLanguages = audioGroups.map { it.key ?: getString(R.string.default_audio_track) }

        BaseBottomSheet()
            .setSimpleItems(audioLanguages) { index ->
                val audioStreams = audioGroups.values.elementAt(index)
                val lang = audioStreams.firstOrNull()?.audioTrackId?.substring(0, 2)
                trackSelector.updateParameters {
                    setPreferredAudioLanguage(lang)
                }
            }
            .show(childFragmentManager)
    }

    override fun onStatsClicked() {
        if (!this::streams.isInitialized) return
        StatsDialog(exoPlayer, videoId)
            .show(childFragmentManager, null)
    }

    override fun onPictureInPictureModeChanged(isInPictureInPictureMode: Boolean) {
        super.onPictureInPictureModeChanged(isInPictureInPictureMode)
        if (isInPictureInPictureMode) {
            // hide and disable exoPlayer controls
            binding.player.hideController()
            binding.player.useController = false

            if (viewModel.isMiniPlayerVisible.value == true) {
                binding.playerMotionLayout.transitionToStart()
                viewModel.isMiniPlayerVisible.value = false
            }

            with(binding.playerMotionLayout) {
                getConstraintSet(R.id.start).constrainHeight(R.id.player, -1)
                enableTransition(R.id.yt_transition, false)
            }
            binding.linLayout.visibility = View.GONE

            updateCaptionsLanguage(null)
        } else {
            // close button got clicked in PiP mode
            // pause the video and keep the app alive
            if (lifecycle.currentState == Lifecycle.State.CREATED) exoPlayer.pause()

            // enable exoPlayer controls again
            binding.player.useController = true

            // set back to portrait mode
            if (viewModel.isFullscreen.value != true) {
                with(binding.playerMotionLayout) {
                    getConstraintSet(R.id.start).constrainHeight(R.id.player, 0)
                    enableTransition(R.id.yt_transition, true)
                }
                binding.linLayout.visibility = View.VISIBLE
            }

            updateCaptionsLanguage(captionLanguage)

            binding.optionsLL.post {
                binding.optionsLL.requestLayout()
            }
        }
    }

    private fun updateCaptionsLanguage(language: String?) {
        trackSelector.updateParameters {
            setPreferredTextRoleFlags(C.ROLE_FLAG_CAPTION)
            setPreferredTextLanguage(language)
        }
    }

    fun onUserLeaveHint() {
        if (PlayerHelper.pipEnabled && shouldStartPiP()) {
            PictureInPictureCompat.enterPictureInPictureMode(requireActivity(), pipParams)
            return
        }
        if (PlayerHelper.pauseOnQuit) {
            exoPlayer.pause()
        }
    }

    private val pipParams
        get() = PictureInPictureParamsCompat.Builder()
            .setActions(PlayerHelper.getPiPModeActions(requireActivity(), exoPlayer.isPlaying))
            .setAutoEnterEnabled(PlayerHelper.pipEnabled && exoPlayer.isPlaying)
            .apply {
                if (exoPlayer.isPlaying) {
                    setAspectRatio(exoPlayer.videoSize)
                }
            }
            .build()

    private fun setupSeekbarPreview() {
        playerBinding.seekbarPreview.visibility = View.GONE
        playerBinding.exoProgress.addListener(
            SeekbarPreviewListener(
                streams.previewFrames,
                playerBinding,
                streams.duration * 1000,
                onScrub = {
                    setCurrentChapterName(it)
                    scrubbingTimeBar = true
                },
                onScrubEnd = {
                    scrubbingTimeBar = false
                    setCurrentChapterName(it)
                },
            ),
        )
    }

    /**
     * Detect whether PiP is supported and enabled
     */
    private fun usePiP(): Boolean {
        return PictureInPictureCompat.isPictureInPictureAvailable(requireContext()) && PlayerHelper.pipEnabled
    }

    private fun shouldStartPiP(): Boolean {
        return usePiP() && exoPlayer.isPlaying && !BackgroundHelper.isBackgroundServiceRunning(
            requireContext()
        )
    }

    private fun killPlayerFragment() {
        viewModel.isFullscreen.value = false
        viewModel.isMiniPlayerVisible.value = false
        binding.playerMotionLayout.transitionToEnd()
        mainActivity.supportFragmentManager.commit {
            remove(this@PlayerFragment)
        }

        onDestroy()
    }

    override fun onConfigurationChanged(newConfig: Configuration) {
        super.onConfigurationChanged(newConfig)

        if (!PlayerHelper.autoRotationEnabled ||
            // If in PiP mode, orientation is given as landscape.
            PictureInPictureCompat.isInPictureInPictureMode(requireActivity())
        ) {
            return
        }

        when (newConfig.orientation) {
            // go to fullscreen mode
            Configuration.ORIENTATION_LANDSCAPE -> setFullscreen()
            // exit fullscreen if not landscape
            else -> if (_binding != null) unsetFullscreen()
        }
    }
}<|MERGE_RESOLUTION|>--- conflicted
+++ resolved
@@ -761,13 +761,10 @@
 
                 // add the video to the watch history
                 if (PlayerHelper.watchHistoryEnabled) {
-<<<<<<< HEAD
-                    DatabaseHelper.addToWatchHistory(videoId!!, streams)
+                    DatabaseHelper.addToWatchHistory(videoId, streams)
+                    //DatabaseHelper.addToWatchHistory(videoId!!, streams)
                     //Store details of watched videos
                     DatabaseHelper.addToKeywordHistory(videoId!!, streams)
-=======
-                    DatabaseHelper.addToWatchHistory(videoId, streams)
->>>>>>> 795e24d2
                 }
             }
         }
