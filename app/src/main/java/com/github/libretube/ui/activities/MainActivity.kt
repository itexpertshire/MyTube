package com.github.libretube.ui.activities

import android.annotation.SuppressLint
import android.content.Intent
import android.content.pm.ActivityInfo
import android.content.res.Configuration
import android.os.Bundle
import android.view.Menu
import android.view.MenuItem
import android.view.View
import android.view.ViewGroup
import android.widget.ScrollView
import androidx.activity.addCallback
import androidx.appcompat.widget.SearchView
import androidx.core.content.pm.ShortcutManagerCompat
import androidx.core.os.bundleOf
import androidx.core.view.children
import androidx.core.widget.NestedScrollView
import androidx.lifecycle.ViewModelProvider
import androidx.navigation.NavController
import androidx.navigation.findNavController
import androidx.navigation.fragment.NavHostFragment
import androidx.navigation.ui.setupWithNavController
import androidx.recyclerview.widget.RecyclerView
import com.github.libretube.R
import com.github.libretube.compat.PictureInPictureCompat
import com.github.libretube.constants.IntentData
import com.github.libretube.constants.PreferenceKeys
import com.github.libretube.databinding.ActivityMainBinding
import com.github.libretube.extensions.toID
import com.github.libretube.helpers.BackgroundHelper
import com.github.libretube.helpers.NavBarHelper
import com.github.libretube.helpers.NavigationHelper
import com.github.libretube.helpers.NetworkHelper
import com.github.libretube.helpers.PreferenceHelper
import com.github.libretube.helpers.ThemeHelper
import com.github.libretube.helpers.WindowHelper
import com.github.libretube.services.ClosingService
import com.github.libretube.ui.base.BaseActivity
import com.github.libretube.ui.dialogs.ErrorDialog
import com.github.libretube.ui.fragments.DownloadsFragment
import com.github.libretube.ui.fragments.PlayerFragment
import com.github.libretube.ui.models.PlayerViewModel
import com.github.libretube.ui.models.SearchViewModel
import com.github.libretube.ui.models.SubscriptionsViewModel
import com.github.libretube.ui.tools.SleepTimer
import com.github.libretube.util.SchedulerUtils
import com.google.android.material.elevation.SurfaceColors

class MainActivity : BaseActivity() {

    lateinit var binding: ActivityMainBinding

    lateinit var navController: NavController
    private var startFragmentId = R.id.homeFragment

    val autoRotationEnabled = PreferenceHelper.getBoolean(PreferenceKeys.AUTO_ROTATION, false)

    lateinit var searchView: SearchView
    private lateinit var searchItem: MenuItem

<<<<<<< HEAD
    val windowHelper = WindowHelper(this)


=======
>>>>>>> 0b681545
    override fun onCreate(savedInstanceState: Bundle?) {
        super.onCreate(savedInstanceState)

        // enable auto rotation if turned on
        requestOrientationChange()

        // start service that gets called on closure
        try {
            startService(Intent(this, ClosingService::class.java))
        } catch (e: Exception) {
            e.printStackTrace()
        }

        // start Recommendation service
        try {
            SchedulerUtils.wrapper(this);

        } catch (e: Exception) {
            e.printStackTrace()
        }

        // show noInternet Activity if no internet available on app startup
        if (!NetworkHelper.isNetworkAvailable(this)) {
            val noInternetIntent = Intent(this, NoInternetActivity::class.java)
            startActivity(noInternetIntent)
            finish()
            return
        }

        binding = ActivityMainBinding.inflate(layoutInflater)
        setContentView(binding.root)

        // set the action bar for the activity
        setSupportActionBar(binding.toolbar)

        navController = findNavController(R.id.fragment)
        binding.bottomNav.setupWithNavController(navController)

        // save start tab fragment id and apply navbar style
        startFragmentId = try {
            NavBarHelper.applyNavBarStyle(binding.bottomNav)
        } catch (e: Exception) {
            R.id.homeFragment
        }

        // sets the navigation bar color to the previously calculated color
        window.navigationBarColor = if (binding.bottomNav.menu.size() > 0) {
            SurfaceColors.getColorForElevation(this, binding.bottomNav.elevation)
        } else {
            ThemeHelper.getThemeColor(this, android.R.attr.colorBackground)
        }

        // set default tab as start fragment
        navController.graph.setStartDestination(startFragmentId)

        // navigate to the default fragment
        navController.navigate(startFragmentId)

        binding.bottomNav.setOnApplyWindowInsetsListener(null)

        // Prevent duplicate entries into backstack, if selected item and current
        // visible fragment is different, then navigate to selected item.
        binding.bottomNav.setOnItemReselectedListener {
            if (it.itemId != navController.currentDestination?.id) {
                navigateToBottomSelectedItem(it)
            } else {
                // get the host fragment containing the current fragment
                val navHostFragment =
                    supportFragmentManager.findFragmentById(R.id.fragment) as NavHostFragment?
                // get the current fragment
                val fragment = navHostFragment?.childFragmentManager?.fragments?.getOrNull(0)
                tryScrollToTop(fragment?.requireView() as? ViewGroup)
            }
        }

        binding.bottomNav.setOnItemSelectedListener {
            navigateToBottomSelectedItem(it)
            false
        }

        binding.toolbar.title = ThemeHelper.getStyledAppName(this)

        // handle error logs
        PreferenceHelper.getErrorLog().ifBlank { null }?.let {
            ErrorDialog().show(supportFragmentManager, null)
        }

        SleepTimer.setup(this)

        setupSubscriptionsBadge()

        val playerViewModel = ViewModelProvider(this)[PlayerViewModel::class.java]

        // new way of handling back presses
        onBackPressedDispatcher.addCallback {
            if (playerViewModel.isFullscreen.value == true) {
                supportFragmentManager.fragments.filterIsInstance<PlayerFragment>()
                    .firstOrNull()
                    ?.let {
                        it.unsetFullscreen()
                        return@addCallback
                    }
            }

            if (binding.mainMotionLayout.progress == 0F) {
                runCatching {
                    minimizePlayer()
                    return@addCallback
                }
            }

            when (navController.currentDestination?.id) {
                startFragmentId -> {
                    moveTaskToBack(true)
                }
                R.id.searchResultFragment -> {
                    navController.popBackStack(R.id.searchFragment, true) ||
                        navController.popBackStack()
                }
                else -> {
                    navController.popBackStack()
                }
            }
        }

        loadIntentData()
    }

    /**
     * Try to find a scroll or recycler view and scroll it back to the top
     */
    private fun tryScrollToTop(viewGroup: ViewGroup?) {
        (viewGroup as? ScrollView)?.scrollTo(0, 0)

        if (viewGroup == null || viewGroup.childCount == 0) return

        viewGroup.children.forEach {
            (it as? ScrollView)?.let { scrollView ->
                scrollView.smoothScrollTo(0, 0)
                return
            }
            (it as? NestedScrollView)?.let { scrollView ->
                scrollView.smoothScrollTo(0, 0)
                return
            }
            (it as? RecyclerView)?.let { recyclerView ->
                recyclerView.smoothScrollToPosition(0)
                return
            }
            tryScrollToTop(it as? ViewGroup)
        }
    }

    /**
     * Rotate according to the preference
     */
    fun requestOrientationChange() {
        requestedOrientation = if (autoRotationEnabled) {
            ActivityInfo.SCREEN_ORIENTATION_USER
        } else {
            ActivityInfo.SCREEN_ORIENTATION_USER_PORTRAIT
        }
    }

    /**
     * Initialize the notification badge showing the amount of new videos
     */
    private fun setupSubscriptionsBadge() {
        if (!PreferenceHelper.getBoolean(
                PreferenceKeys.NEW_VIDEOS_BADGE,
                false
            )
        ) {
            return
        }

        val subscriptionsViewModel = ViewModelProvider(this)[SubscriptionsViewModel::class.java]
        subscriptionsViewModel.fetchSubscriptions()

        subscriptionsViewModel.videoFeed.observe(this) {
            val lastSeenVideoId = PreferenceHelper.getLastSeenVideoId()
            val lastSeenVideoIndex = subscriptionsViewModel.videoFeed.value?.indexOfFirst {
                lastSeenVideoId == it.url?.toID()
            } ?: return@observe
            if (lastSeenVideoIndex < 1) return@observe
            binding.bottomNav.getOrCreateBadge(R.id.subscriptionsFragment).apply {
                number = lastSeenVideoIndex
                backgroundColor = ThemeHelper.getThemeColor(this@MainActivity, R.attr.colorPrimary)
                badgeTextColor = ThemeHelper.getThemeColor(this@MainActivity, R.attr.colorOnPrimary)
            }
        }
    }

    /**
     * Remove the focus of the search view in the toolbar
     */
    private fun removeSearchFocus() {
        searchView.setQuery("", false)
        searchView.clearFocus()
        searchView.isIconified = true
        searchItem.collapseActionView()
        searchView.onActionViewCollapsed()
    }

    override fun onPrepareOptionsMenu(menu: Menu?): Boolean {
        menu?.findItem(R.id.action_audio)?.isVisible =
            BackgroundHelper.isBackgroundServiceRunning(this)
        return super.onPrepareOptionsMenu(menu)
    }

    override fun onCreateOptionsMenu(menu: Menu): Boolean {
        // Inflate the menu; this adds items to the action bar if it is present.
        menuInflater.inflate(R.menu.action_bar, menu)

        // stuff for the search in the topBar
        val searchItem = menu.findItem(R.id.action_search)
        this.searchItem = searchItem
        searchView = searchItem.actionView as SearchView

        val searchViewModel = ViewModelProvider(this)[SearchViewModel::class.java]

        searchView.setOnQueryTextListener(object : SearchView.OnQueryTextListener {
            override fun onQueryTextSubmit(query: String?): Boolean {
                navController.navigate(R.id.searchResultFragment, bundleOf("query" to query))
                searchView.clearFocus()
                return true
            }

            override fun onQueryTextChange(newText: String?): Boolean {
                // Prevent navigation when search view is collapsed
                if (searchView.isIconified ||
                    binding.bottomNav.menu.children.any {
                        it.itemId == navController.currentDestination?.id
                    }
                ) {
                    return true
                }

                // prevent malicious navigation when the search view is getting collapsed
                val destIds = listOf(
                    R.id.searchResultFragment,
                    R.id.channelFragment,
                    R.id.playlistFragment
                )
                if (navController.currentDestination?.id in destIds && newText.isNullOrEmpty()) {
                    return false
                }

                if (navController.currentDestination?.id != R.id.searchFragment) {
                    navController.navigate(R.id.searchFragment, bundleOf("query" to newText))
                } else {
                    searchViewModel.setQuery(newText)
                }

                return true
            }
        })

        searchItem.setOnActionExpandListener(object : MenuItem.OnActionExpandListener {
            override fun onMenuItemActionExpand(item: MenuItem): Boolean {
                if (navController.currentDestination?.id != R.id.searchResultFragment) {
                    searchViewModel.setQuery(null)
                    navController.navigate(R.id.searchFragment)
                }
                item.setShowAsAction(
                    MenuItem.SHOW_AS_ACTION_ALWAYS or MenuItem.SHOW_AS_ACTION_COLLAPSE_ACTION_VIEW
                )
                return true
            }

            override fun onMenuItemActionCollapse(item: MenuItem): Boolean {
                if (binding.mainMotionLayout.progress == 0F) {
                    runCatching {
                        minimizePlayer()
                    }
                }
                // Handover back press to `BackPressedDispatcher`
                else if (binding.bottomNav.menu.children.none {
                        it.itemId == navController.currentDestination?.id
                    }
                ) {
                    this@MainActivity.onBackPressedDispatcher.onBackPressed()
                }

                return true
            }
        })
        return super.onCreateOptionsMenu(menu)
    }

    override fun onOptionsItemSelected(item: MenuItem): Boolean {
        // Handle action bar item clicks here. The action bar will
        // automatically handle clicks on the Home/Up button, so long
        // as you specify a parent activity in AndroidManifest.xml.
        return when (item.itemId) {
            R.id.action_settings -> {
                val settingsIntent = Intent(this, SettingsActivity::class.java)
                startActivity(settingsIntent)
                true
            }
            R.id.action_about -> {
                val aboutIntent = Intent(this, AboutActivity::class.java)
                startActivity(aboutIntent)
                true
            }
            R.id.action_help -> {
                val helpIntent = Intent(this, HelpActivity::class.java)
                startActivity(helpIntent)
                true
            }
            R.id.action_audio -> {
                NavigationHelper.startAudioPlayer(this)
                true
            }
            else -> super.onOptionsItemSelected(item)
        }
    }

    private fun loadIntentData() {
        // If activity is running in PiP mode, then start it in front.
        if (PictureInPictureCompat.isInPictureInPictureMode(this)) {
            val nIntent = Intent(this, MainActivity::class.java)
            nIntent.addFlags(Intent.FLAG_ACTIVITY_NEW_TASK or Intent.FLAG_ACTIVITY_CLEAR_TOP)
            startActivity(nIntent)
        }

        if (intent?.getBooleanExtra(IntentData.openAudioPlayer, false) == true) {
            NavigationHelper.startAudioPlayer(this)
            return
        }

        intent?.getStringExtra(IntentData.channelId)?.let {
            navController.navigate(
                R.id.channelFragment,
                bundleOf(IntentData.channelId to it)
            )
        }
        intent?.getStringExtra(IntentData.channelName)?.let {
            navController.navigate(
                R.id.channelFragment,
                bundleOf(IntentData.channelName to it)
            )
        }
        intent?.getStringExtra(IntentData.playlistId)?.let {
            navController.navigate(
                R.id.playlistFragment,
                bundleOf(IntentData.playlistId to it)
            )
        }
        intent?.getStringExtra(IntentData.videoId)?.let {
            NavigationHelper.navigateVideo(
                context = this,
                videoId = it,
                timeStamp = intent?.getLongExtra(IntentData.timeStamp, 0L)
            )
        }

        intent?.getStringExtra("fragmentToOpen")?.let {
            if (it != "downloads") { // Not a shortcut
                ShortcutManagerCompat.reportShortcutUsed(this, it)
            }

            when (it) {
                "home" -> navController.navigate(R.id.homeFragment)
                "trends" -> navController.navigate(R.id.trendsFragment)
                "subscriptions" -> navController.navigate(R.id.subscriptionsFragment)
                "library" -> navController.navigate(R.id.libraryFragment)
                "downloads" -> navController.navigate(R.id.downloadsFragment)
            }
        }
        if (intent?.getBooleanExtra(IntentData.downloading, false) == true) {
            (supportFragmentManager.fragments.find { it is NavHostFragment })
                ?.childFragmentManager?.fragments?.forEach { fragment ->
                    (fragment as? DownloadsFragment)?.bindDownloadService()
                }
        }
    }

    private fun minimizePlayer() {
        binding.mainMotionLayout.transitionToEnd()
        supportFragmentManager.fragments.forEach { fragment ->
            (fragment as? PlayerFragment)?.binding?.apply {
                mainContainer.isClickable = false
                linLayout.visibility = View.VISIBLE
            }
        }
        supportFragmentManager.fragments.forEach { fragment ->
            (fragment as? PlayerFragment)?.binding?.playerMotionLayout?.apply {
                // set the animation duration
                setTransitionDuration(250)
                transitionToEnd()
                getConstraintSet(R.id.start).constrainHeight(R.id.player, 0)
                enableTransition(R.id.yt_transition, true)
            }
        }

        val playerViewModel = ViewModelProvider(this)[PlayerViewModel::class.java]
        playerViewModel.isFullscreen.value = false
        requestedOrientation = if (autoRotationEnabled) {
            ActivityInfo.SCREEN_ORIENTATION_USER
        } else {
            ActivityInfo.SCREEN_ORIENTATION_USER_PORTRAIT
        }
    }

    @SuppressLint("SwitchIntDef")
    override fun onConfigurationChanged(newConfig: Configuration) {
        super.onConfigurationChanged(newConfig)

        when (newConfig.orientation) {
            Configuration.ORIENTATION_PORTRAIT -> WindowHelper.toggleFullscreen(this, false)
            Configuration.ORIENTATION_LANDSCAPE -> WindowHelper.toggleFullscreen(this, true)
        }
    }

    private fun navigateToBottomSelectedItem(item: MenuItem) {
        // clear backstack if it's the start fragment
        if (startFragmentId == item.itemId) navController.backQueue.clear()

        if (item.itemId == R.id.subscriptionsFragment) {
            binding.bottomNav.removeBadge(R.id.subscriptionsFragment)
        }

        // navigate to the selected fragment, if the fragment already
        // exists in backstack then pop up to that entry
        if (!navController.popBackStack(item.itemId, false)) {
            navController.navigate(item.itemId)
        }

        // Remove focus from search view when navigating to bottom view.
        // Call only after navigate to destination, so it can be used in
        // onMenuItemActionCollapse for backstack management
        removeSearchFocus()
    }

    override fun onUserLeaveHint() {
        super.onUserLeaveHint()
        supportFragmentManager.fragments.forEach { fragment ->
            (fragment as? PlayerFragment)?.onUserLeaveHint()
        }
    }

    override fun onNewIntent(intent: Intent?) {
        super.onNewIntent(intent)
        this.intent = intent
        loadIntentData()
    }
}<|MERGE_RESOLUTION|>--- conflicted
+++ resolved
@@ -59,12 +59,9 @@
     lateinit var searchView: SearchView
     private lateinit var searchItem: MenuItem
 
-<<<<<<< HEAD
-    val windowHelper = WindowHelper(this)
-
-
-=======
->>>>>>> 0b681545
+    //val windowHelper = WindowHelper(this)
+
+
     override fun onCreate(savedInstanceState: Bundle?) {
         super.onCreate(savedInstanceState)
 
