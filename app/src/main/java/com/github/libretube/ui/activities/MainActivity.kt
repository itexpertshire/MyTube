--- conflicted
+++ resolved
@@ -427,45 +427,12 @@
             "downloads" ->
                 navController.navigate(R.id.downloadsFragment)
         }
-<<<<<<< HEAD
-        if (intent?.getBooleanExtra(IntentData.openQueueOnce, false) == true) {
-            PlayingQueueSheet()
-                .show(supportFragmentManager)
-        }
         if (intent?.getBooleanExtra(IntentData.downloading, false) == true) {
             (supportFragmentManager.fragments.find { it is NavHostFragment })
                 ?.childFragmentManager?.fragments?.forEach { fragment ->
                     (fragment as? DownloadsFragment)?.bindDownloadService()
                 }
         }
-    }
-
-    private fun loadVideo(videoId: String, timeStamp: Long?) {
-        val bundle = Bundle()
-
-        bundle.putString(IntentData.videoId, videoId)
-        if (timeStamp != null) bundle.putLong(IntentData.timeStamp, timeStamp)
-
-        val frag = PlayerFragment()
-        frag.arguments = bundle
-
-        supportFragmentManager.beginTransaction()
-            .remove(PlayerFragment())
-            .commit()
-        supportFragmentManager.beginTransaction()
-            .replace(R.id.container, frag)
-            .commitNow()
-        Handler(Looper.getMainLooper()).postDelayed({
-            supportFragmentManager.fragments.forEach { fragment ->
-                (fragment as? PlayerFragment)
-                    ?.binding?.playerMotionLayout?.apply {
-                        transitionToEnd()
-                        transitionToStart()
-                    }
-            }
-        }, 300)
-=======
->>>>>>> d9726002
     }
 
     private fun minimizePlayer() {
