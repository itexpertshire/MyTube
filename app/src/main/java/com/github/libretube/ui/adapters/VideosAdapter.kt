package com.github.libretube.ui.adapters

import android.annotation.SuppressLint
import android.content.Context
import android.text.format.DateUtils
import android.view.LayoutInflater
import android.view.View
import android.view.ViewGroup
import androidx.core.view.updateLayoutParams
import androidx.recyclerview.widget.GridLayoutManager
import androidx.recyclerview.widget.LinearLayoutManager
import androidx.recyclerview.widget.RecyclerView
import androidx.recyclerview.widget.RecyclerView.LayoutManager
import com.github.libretube.R
import com.github.libretube.api.obj.StreamItem
import com.github.libretube.constants.PreferenceKeys
import com.github.libretube.databinding.AllCaughtUpRowBinding
import com.github.libretube.databinding.TrendingRowBinding
import com.github.libretube.databinding.VideoRowBinding
import com.github.libretube.extensions.dpToPx
import com.github.libretube.extensions.formatShort
import com.github.libretube.extensions.toID
import com.github.libretube.helpers.ImageHelper
import com.github.libretube.helpers.NavigationHelper
import com.github.libretube.helpers.PreferenceHelper
import com.github.libretube.ui.base.BaseActivity
import com.github.libretube.ui.extensions.setFormattedDuration
import com.github.libretube.ui.extensions.setWatchProgressLength
import com.github.libretube.ui.sheets.VideoOptionsBottomSheet
import com.github.libretube.ui.viewholders.VideosViewHolder
import com.github.libretube.util.TextUtils

class VideosAdapter(
    private val streamItems: MutableList<StreamItem>,
    private val showAllAtOnce: Boolean = true,
    private val forceMode: ForceMode = ForceMode.NONE,
<<<<<<< HEAD
    private val hideWatched: Boolean = false
=======
>>>>>>> 177dc4d6
) : RecyclerView.Adapter<VideosViewHolder>() {

    private var visibleCount = minOf(10, streamItems.size)

    override fun getItemCount(): Int {
        return when {
            showAllAtOnce -> streamItems.size
            else -> minOf(streamItems.size, visibleCount)
        }
    }

    override fun getItemViewType(position: Int): Int {
        return if (streamItems[position].type == "caught") CAUGHT_UP_TYPE else NORMAL_TYPE
    }

    fun updateItems() {
        val oldSize = visibleCount
        visibleCount += minOf(10, streamItems.size - oldSize)
        if (visibleCount == oldSize) return
        notifyItemRangeInserted(oldSize, visibleCount)
    }

    fun insertItems(newItems: List<StreamItem>) {
        val feedSize = streamItems.size
        streamItems.addAll(newItems)
        notifyItemRangeInserted(feedSize, newItems.size)
    }

    fun removeItemById(videoId: String) {
        val index = streamItems.indexOfFirst {
            it.url?.toID() == videoId
        }.takeIf { it > 0 } ?: return
        streamItems.removeAt(index)
        visibleCount -= 1
        notifyItemRemoved(index)
        notifyItemRangeChanged(index, itemCount)
    }

    override fun onCreateViewHolder(parent: ViewGroup, viewType: Int): VideosViewHolder {
        val layoutInflater = LayoutInflater.from(parent.context)
        return when {
            viewType == CAUGHT_UP_TYPE -> VideosViewHolder(
                AllCaughtUpRowBinding.inflate(layoutInflater, parent, false),
            )
            forceMode in listOf(
                ForceMode.TRENDING,
                ForceMode.RELATED,
                ForceMode.HOME,
            ) -> VideosViewHolder(
                TrendingRowBinding.inflate(layoutInflater, parent, false),
            )
            forceMode == ForceMode.CHANNEL -> VideosViewHolder(
                VideoRowBinding.inflate(layoutInflater, parent, false),
            )
            PreferenceHelper.getBoolean(
                PreferenceKeys.ALTERNATIVE_VIDEOS_LAYOUT,
                false,
            ) -> VideosViewHolder(VideoRowBinding.inflate(layoutInflater, parent, false))
            else -> VideosViewHolder(TrendingRowBinding.inflate(layoutInflater, parent, false))
        }
    }

    private fun hideItemView(holder: VideosViewHolder) {
        holder.itemView.visibility = View.GONE
        holder.itemView.layoutParams = RecyclerView.LayoutParams(0, 0)
    }

    @SuppressLint("SetTextI18n")
    override fun onBindViewHolder(holder: VideosViewHolder, position: Int) {
        val video = streamItems[position]

        val videoId = video.url?.toID()
        val videoName = video.title

        // hide the item if there was an extractor error
        if (hideWatched || (video.title == null && video.type == "caught")) {
            hideItemView(holder)
            return
        }

         videoId?.let {
             (holder.trendingRowBinding?.watchProgress ?: holder.videoRowBinding!!.watchProgress).setWatchProgressLength(it, video.duration ?: 0L)
         }
        /*
        videoId?.let {
            val shouldHide =
                (holder.trendingRowBinding?.watchProgress ?: holder.videoRowBinding!!.watchProgress)
                    .setWatchProgressLength(it, video.duration ?: 0L)
            if (hideWatched ) {
                hideItemView(holder)
                return
            }
            else
                return shouldHide
        }*/

        // Trending layout
        holder.trendingRowBinding?.apply {
            // set a fixed width for better visuals
            root.updateLayoutParams {
                when (forceMode) {
                    ForceMode.RELATED -> width = 210.dpToPx().toInt()
                    ForceMode.HOME -> width = 250.dpToPx().toInt()
                    else -> {}
                }
            }

            textViewTitle.text = video.title
            textViewChannel.text = root.context.getString(
                R.string.trending_views,
                video.uploaderName,
                video.views.formatShort(),
                video.uploaded?.let { TextUtils.formatRelativeDate(root.context, it) },
            )
            video.duration?.let { thumbnailDuration.setFormattedDuration(it, video.isShort) }
            channelImage.setOnClickListener {
                NavigationHelper.navigateChannel(root.context, video.uploaderUrl)
            }
            ImageHelper.loadImage(video.thumbnail, thumbnail)
            ImageHelper.loadImage(video.uploaderAvatar, channelImage)
            root.setOnClickListener {
                NavigationHelper.navigateVideo(root.context, video.url)
            }
            root.setOnLongClickListener {
                if (videoId == null || videoName == null) return@setOnLongClickListener true

                VideoOptionsBottomSheet(videoId, videoName, this@VideosAdapter)
                    .show(
                        (root.context as BaseActivity).supportFragmentManager,
                        VideoOptionsBottomSheet::class.java.name,
                    )

                true
            }
        }

        // Normal videos row layout
        holder.videoRowBinding?.apply {
            videoTitle.text = video.title

            videoInfo.text = root.context.getString(
                R.string.normal_views,
                video.views.formatShort(),
                video.uploaded?.let {
                    TextUtils.SEPARATOR + TextUtils.formatRelativeDate(root.context, it)
                },
            )

            thumbnailDuration.text = video.duration?.let { DateUtils.formatElapsedTime(it) }

            ImageHelper.loadImage(video.thumbnail, thumbnail)

            if (forceMode != ForceMode.CHANNEL) {
                ImageHelper.loadImage(video.uploaderAvatar, channelImage)
                channelName.text = video.uploaderName

                channelContainer.setOnClickListener {
                    NavigationHelper.navigateChannel(root.context, video.uploaderUrl)
                }
            }

            root.setOnClickListener {
                NavigationHelper.navigateVideo(root.context, video.url)
            }

            root.setOnLongClickListener {
                if (videoId == null || videoName == null) return@setOnLongClickListener true
                VideoOptionsBottomSheet(videoId, videoName, this@VideosAdapter)
                    .show(
                        (root.context as BaseActivity).supportFragmentManager,
                        VideoOptionsBottomSheet::class.java.name,
                    )
                true
            }
        }
    }

    companion object {
        enum class ForceMode {
            NONE,
            TRENDING,
            ROW,
            CHANNEL,
            RELATED,
            HOME,
        }

        fun getLayout(context: Context): LayoutManager {
            return if (PreferenceHelper.getBoolean(
                    PreferenceKeys.ALTERNATIVE_VIDEOS_LAYOUT,
                    false,
                )
            ) {
                LinearLayoutManager(context)
            } else {
                GridLayoutManager(
                    context,
                    PreferenceHelper.getString(
                        PreferenceKeys.GRID_COLUMNS,
                        context.resources.getInteger(R.integer.grid_items).toString(),
                    ).toInt(),
                )
            }
        }

        private const val NORMAL_TYPE = 0
        private const val CAUGHT_UP_TYPE = 1
    }
}<|MERGE_RESOLUTION|>--- conflicted
+++ resolved
@@ -34,10 +34,7 @@
     private val streamItems: MutableList<StreamItem>,
     private val showAllAtOnce: Boolean = true,
     private val forceMode: ForceMode = ForceMode.NONE,
-<<<<<<< HEAD
     private val hideWatched: Boolean = false
-=======
->>>>>>> 177dc4d6
 ) : RecyclerView.Adapter<VideosViewHolder>() {
 
     private var visibleCount = minOf(10, streamItems.size)
