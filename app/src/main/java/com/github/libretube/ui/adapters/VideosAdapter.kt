package com.github.libretube.ui.adapters

import android.annotation.SuppressLint
import android.content.Context
import android.text.format.DateUtils
import android.view.LayoutInflater
import android.view.View
import android.view.ViewGroup
import androidx.core.view.updateLayoutParams
import androidx.recyclerview.widget.GridLayoutManager
import androidx.recyclerview.widget.LinearLayoutManager
import androidx.recyclerview.widget.RecyclerView
import androidx.recyclerview.widget.RecyclerView.LayoutManager
import com.github.libretube.R
import com.github.libretube.api.obj.StreamItem
import com.github.libretube.constants.PreferenceKeys
import com.github.libretube.databinding.AllCaughtUpRowBinding
import com.github.libretube.databinding.TrendingRowBinding
import com.github.libretube.databinding.VideoRowBinding
import com.github.libretube.extensions.dpToPx
import com.github.libretube.extensions.formatShort
import com.github.libretube.extensions.toID
import com.github.libretube.helpers.ImageHelper
import com.github.libretube.helpers.NavigationHelper
import com.github.libretube.helpers.PreferenceHelper
import com.github.libretube.ui.base.BaseActivity
import com.github.libretube.ui.extensions.setFormattedDuration
import com.github.libretube.ui.extensions.setWatchProgressLength
import com.github.libretube.ui.sheets.VideoOptionsBottomSheet
import com.github.libretube.ui.viewholders.VideosViewHolder
import com.github.libretube.util.TextUtils

class VideosAdapter(
    private val streamItems: MutableList<StreamItem>,
    private val showAllAtOnce: Boolean = true,
    private val forceMode: ForceMode = ForceMode.NONE,
    private val hideWatched: Boolean = false
) : RecyclerView.Adapter<VideosViewHolder>() {

    private var visibleCount = minOf(10, streamItems.size)

    override fun getItemCount(): Int {
        return when {
            showAllAtOnce -> streamItems.size
            else -> minOf(streamItems.size, visibleCount)
        }
    }

    override fun getItemViewType(position: Int): Int {
        return if (streamItems[position].type == "caught") CAUGHT_UP_TYPE else NORMAL_TYPE
    }

    fun updateItems() {
        val oldSize = visibleCount
        visibleCount += minOf(10, streamItems.size - oldSize)
        if (visibleCount == oldSize) return
        notifyItemRangeInserted(oldSize, visibleCount)
    }

    fun insertItems(newItems: List<StreamItem>) {
        val feedSize = streamItems.size
        streamItems.addAll(newItems)
        notifyItemRangeInserted(feedSize, newItems.size)
    }

    fun removeItemById(videoId: String) {
        val index = streamItems.indexOfFirst {
            it.url?.toID() == videoId
        }.takeIf { it > 0 } ?: return
        streamItems.removeAt(index)
        visibleCount -= 1
        notifyItemRemoved(index)
        notifyItemRangeChanged(index, itemCount)
    }

    override fun onCreateViewHolder(parent: ViewGroup, viewType: Int): VideosViewHolder {
        val layoutInflater = LayoutInflater.from(parent.context)
        return when {
            viewType == CAUGHT_UP_TYPE -> VideosViewHolder(
                AllCaughtUpRowBinding.inflate(layoutInflater, parent, false),
            )

            forceMode in listOf(
                ForceMode.TRENDING,
                ForceMode.RELATED,
                ForceMode.HOME,
            ) -> VideosViewHolder(
                TrendingRowBinding.inflate(layoutInflater, parent, false),
            )

            forceMode == ForceMode.CHANNEL -> VideosViewHolder(
                VideoRowBinding.inflate(layoutInflater, parent, false),
            )

            PreferenceHelper.getBoolean(
                PreferenceKeys.ALTERNATIVE_VIDEOS_LAYOUT,
                false,
            ) -> VideosViewHolder(VideoRowBinding.inflate(layoutInflater, parent, false))

            else -> VideosViewHolder(TrendingRowBinding.inflate(layoutInflater, parent, false))
        }
    }

    private fun hideItemView(holder: VideosViewHolder) {
        holder.itemView.visibility = View.GONE
        holder.itemView.layoutParams = RecyclerView.LayoutParams(0, 0)
    }

    @SuppressLint("SetTextI18n")
    override fun onBindViewHolder(holder: VideosViewHolder, position: Int) {
        val video = streamItems[position]

        val videoId = video.url?.toID()
        val videoName = video.title

        // hide the item if there was an extractor error
        if (hideWatched || (video.title == null && video.type == "caught")) {
            hideItemView(holder)
            return
        }

<<<<<<< HEAD
         videoId?.let {
             (holder.trendingRowBinding?.watchProgress ?: holder.videoRowBinding!!.watchProgress).setWatchProgressLength(it, video.duration ?: 0L)
         }
        /*
        videoId?.let {
            val shouldHide =
                (holder.trendingRowBinding?.watchProgress ?: holder.videoRowBinding!!.watchProgress)
                    .setWatchProgressLength(it, video.duration ?: 0L)
            if (hideWatched ) {
                hideItemView(holder)
                return
            }
            else
                return shouldHide
        }*/
=======
        val context = (holder.videoRowBinding ?: holder.trendingRowBinding
        ?: holder.allCaughtUpBinding)!!.root.context
        val uploadDate =
            video.uploaded?.takeIf { it > 0 }?.let { TextUtils.formatRelativeDate(context, it) }
>>>>>>> 795e24d2

        // Trending layout
        holder.trendingRowBinding?.apply {
            // set a fixed width for better visuals
            root.updateLayoutParams {
                when (forceMode) {
                    ForceMode.RELATED -> width = 210.dpToPx().toInt()
                    ForceMode.HOME -> width = 250.dpToPx().toInt()
                    else -> {}
                }
            }

            textViewTitle.text = video.title
            textViewChannel.text = root.context.getString(
                R.string.trending_views,
                video.uploaderName,
                video.views.formatShort(),
                uploadDate?.toString().orEmpty(),
            )
            video.duration?.let { thumbnailDuration.setFormattedDuration(it, video.isShort) }
            channelImage.setOnClickListener {
                NavigationHelper.navigateChannel(root.context, video.uploaderUrl)
            }
            ImageHelper.loadImage(video.thumbnail, thumbnail)
            ImageHelper.loadImage(video.uploaderAvatar, channelImage)
            root.setOnClickListener {
                NavigationHelper.navigateVideo(root.context, video.url)
            }
            root.setOnLongClickListener {
                if (videoId == null || videoName == null) return@setOnLongClickListener true

                VideoOptionsBottomSheet(videoId, videoName, this@VideosAdapter)
                    .show(
                        (root.context as BaseActivity).supportFragmentManager,
                        VideoOptionsBottomSheet::class.java.name,
                    )

                true
            }
        }

        // Normal videos row layout
        holder.videoRowBinding?.apply {
            videoTitle.text = video.title

            videoInfo.text = root.context.getString(
                R.string.normal_views,
                video.views.formatShort(),
                uploadDate?.let { " ${TextUtils.SEPARATOR} $it" },
            )

            thumbnailDuration.text = video.duration?.let { DateUtils.formatElapsedTime(it) }

            ImageHelper.loadImage(video.thumbnail, thumbnail)

            if (forceMode != ForceMode.CHANNEL) {
                ImageHelper.loadImage(video.uploaderAvatar, channelImage)
                channelName.text = video.uploaderName

                channelContainer.setOnClickListener {
                    NavigationHelper.navigateChannel(root.context, video.uploaderUrl)
                }
            }

            root.setOnClickListener {
                NavigationHelper.navigateVideo(root.context, video.url)
            }

            root.setOnLongClickListener {
                if (videoId == null || videoName == null) return@setOnLongClickListener true
                VideoOptionsBottomSheet(videoId, videoName, this@VideosAdapter)
                    .show(
                        (root.context as BaseActivity).supportFragmentManager,
                        VideoOptionsBottomSheet::class.java.name,
                    )
                true
            }
        }
    }

    companion object {
        enum class ForceMode {
            NONE,
            TRENDING,
            ROW,
            CHANNEL,
            RELATED,
            HOME,
        }

        fun getLayout(context: Context): LayoutManager {
            return if (PreferenceHelper.getBoolean(
                    PreferenceKeys.ALTERNATIVE_VIDEOS_LAYOUT,
                    false,
                )
            ) {
                LinearLayoutManager(context)
            } else {
                GridLayoutManager(
                    context,
                    PreferenceHelper.getString(
                        PreferenceKeys.GRID_COLUMNS,
                        context.resources.getInteger(R.integer.grid_items).toString(),
                    ).toInt(),
                )
            }
        }

        private const val NORMAL_TYPE = 0
        private const val CAUGHT_UP_TYPE = 1
    }
}<|MERGE_RESOLUTION|>--- conflicted
+++ resolved
@@ -119,29 +119,20 @@
             return
         }
 
-<<<<<<< HEAD
          videoId?.let {
              (holder.trendingRowBinding?.watchProgress ?: holder.videoRowBinding!!.watchProgress).setWatchProgressLength(it, video.duration ?: 0L)
          }
         /*
         videoId?.let {
-            val shouldHide =
-                (holder.trendingRowBinding?.watchProgress ?: holder.videoRowBinding!!.watchProgress)
-                    .setWatchProgressLength(it, video.duration ?: 0L)
-            if (hideWatched ) {
-                hideItemView(holder)
-                return
-            }
-            else
-                return shouldHide
-        }*/
-=======
+            (holder.trendingRowBinding?.watchProgress ?: holder.videoRowBinding!!.watchProgress)
+                .setWatchProgressLength(it, video.duration ?: 0L)
+        }
+
         val context = (holder.videoRowBinding ?: holder.trendingRowBinding
         ?: holder.allCaughtUpBinding)!!.root.context
         val uploadDate =
             video.uploaded?.takeIf { it > 0 }?.let { TextUtils.formatRelativeDate(context, it) }
->>>>>>> 795e24d2
-
+*/
         // Trending layout
         holder.trendingRowBinding?.apply {
             // set a fixed width for better visuals
@@ -158,7 +149,7 @@
                 R.string.trending_views,
                 video.uploaderName,
                 video.views.formatShort(),
-                uploadDate?.toString().orEmpty(),
+                video.uploaded?.let { TextUtils.formatRelativeDate(root.context, it) },
             )
             video.duration?.let { thumbnailDuration.setFormattedDuration(it, video.isShort) }
             channelImage.setOnClickListener {
@@ -189,7 +180,9 @@
             videoInfo.text = root.context.getString(
                 R.string.normal_views,
                 video.views.formatShort(),
-                uploadDate?.let { " ${TextUtils.SEPARATOR} $it" },
+                video.uploaded?.let {
+                    TextUtils.SEPARATOR + TextUtils.formatRelativeDate(root.context, it)
+                },
             )
 
             thumbnailDuration.text = video.duration?.let { DateUtils.formatElapsedTime(it) }
