package com.github.libretube.ui.sheets

import android.os.Bundle
<<<<<<< HEAD
import android.util.Log
=======
import android.os.Handler
import android.os.Looper
>>>>>>> 795e24d2
import androidx.navigation.fragment.NavHostFragment
import com.github.libretube.R
import com.github.libretube.api.RetrofitInstance
import com.github.libretube.api.obj.StreamItem
import com.github.libretube.constants.PreferenceKeys
import com.github.libretube.db.DatabaseHelper
import com.github.libretube.db.DatabaseHolder
import com.github.libretube.db.obj.WatchPosition
import com.github.libretube.enums.ShareObjectType
import com.github.libretube.helpers.BackgroundHelper
import com.github.libretube.helpers.NavigationHelper
import com.github.libretube.helpers.PlayerHelper
import com.github.libretube.helpers.PreferenceHelper
import com.github.libretube.obj.ShareData
import com.github.libretube.ui.activities.MainActivity
import com.github.libretube.ui.adapters.VideosAdapter
import com.github.libretube.ui.dialogs.AddToPlaylistDialog
import com.github.libretube.ui.dialogs.DownloadDialog
import com.github.libretube.ui.dialogs.ShareDialog
import com.github.libretube.ui.fragments.SubscriptionsFragment
import com.github.libretube.util.PlayingQueue
import kotlinx.coroutines.CoroutineScope
import kotlinx.coroutines.Dispatchers
<<<<<<< HEAD
import kotlinx.coroutines.launch
=======
import kotlinx.coroutines.runBlocking
>>>>>>> 795e24d2
import kotlinx.coroutines.withContext

/**
 * Dialog with different options for a selected video.
 *
 * Needs the [videoId] to load the content from the right video.
 */
class VideoOptionsBottomSheet(
    private val videoId: String,
    videoName: String,
    adapter:VideosAdapter = VideosAdapter(mutableListOf<StreamItem>())
) : BaseBottomSheet() {
    private val shareData = ShareData(currentVideo = videoName)
    private var adpt = adapter
    override fun onCreate(savedInstanceState: Bundle?) {
        // List that stores the different menu options. In the future could be add more options here.
        val optionsList = mutableListOf(
            getString(R.string.playOnBackground),
            getString(R.string.addToPlaylist),
            getString(R.string.download),
            getString(R.string.share),
        )

        // Check whether the player is running and add queue options
        if (PlayingQueue.isNotEmpty()) {
            optionsList += getString(R.string.play_next)
            optionsList += getString(R.string.add_to_queue)
        }

<<<<<<< HEAD
        // show the mark as watched option if watch positions are enabled
        if (PlayerHelper.watchPositionsVideo) {
            optionsList += getString(R.string.mark_as_watched)
            optionsList += getString(R.string.not_interested)
=======
        // show the mark as watched or unwatched option if watch positions are enabled
        if (PlayerHelper.watchPositionsVideo || PlayerHelper.watchHistoryEnabled) {
            val watchPositionEntry = runBlocking(Dispatchers.IO) {
                DatabaseHolder.Database.watchPositionDao().findById(videoId)
            }
            val watchHistoryEntry = runBlocking(Dispatchers.IO) {
                DatabaseHolder.Database.watchHistoryDao().findById(videoId)
            }
            optionsList += if (watchHistoryEntry != null || watchPositionEntry != null) {
                getString(R.string.mark_as_unwatched)
            } else getString(R.string.mark_as_watched)
>>>>>>> 795e24d2
        }

        setSimpleItems(optionsList) { which ->
            when (optionsList[which]) {
                // Start the background mode
                getString(R.string.playOnBackground) -> {
                    BackgroundHelper.playOnBackground(requireContext(), videoId)
                    NavigationHelper.startAudioPlayer(requireContext(), true)
                }
                // Add Video to Playlist Dialog
                getString(R.string.addToPlaylist) -> {
                    AddToPlaylistDialog(videoId).show(
                        parentFragmentManager,
                        AddToPlaylistDialog::class.java.name,
                    )
                }
                getString(R.string.download) -> {
                    val downloadDialog = DownloadDialog(videoId)
                    downloadDialog.show(parentFragmentManager, DownloadDialog::class.java.name)
                }
                getString(R.string.share) -> {
                    val shareDialog = ShareDialog(videoId, ShareObjectType.VIDEO, shareData)
                    // using parentFragmentManager is important here
                    shareDialog.show(parentFragmentManager, ShareDialog::class.java.name)
                }
                getString(R.string.play_next) -> {
                    CoroutineScope(Dispatchers.IO).launch {
                        try {
                            PlayingQueue.addAsNext(
                                RetrofitInstance.api.getStreams(videoId)
                                    .toStreamItem(videoId)
                            )
                        } catch (e: Exception) {
                            e.printStackTrace()
                        }
                    }
                }
                getString(R.string.add_to_queue) -> {
                    CoroutineScope(Dispatchers.IO).launch {
                        try {
                            PlayingQueue.add(
                                RetrofitInstance.api.getStreams(videoId)
                                    .toStreamItem(videoId)
                            )
                        } catch (e: Exception) {
                            e.printStackTrace()
                        }
                    }
                }
                getString(R.string.mark_as_watched) -> {
                    val watchPosition = WatchPosition(videoId, Long.MAX_VALUE)
                    CoroutineScope(Dispatchers.IO).launch {
                        DatabaseHolder.Database.watchPositionDao().insertAll(listOf( watchPosition))
                    }
                    if (PreferenceHelper.getBoolean(PreferenceKeys.HIDE_WATCHED_FROM_FEED, false)) {
                        // get the host fragment containing the current fragment
                        val navHostFragment =
                            (context as MainActivity).supportFragmentManager.findFragmentById(
                                R.id.fragment
                            ) as NavHostFragment?
                        // get the current fragment
                        val fragment = navHostFragment?.childFragmentManager?.fragments?.firstOrNull()

                        Log.e(
                            "fragments",
                            navHostFragment?.childFragmentManager?.fragments.orEmpty()
                                .joinToString(", ") { it::class.java.name.toString() }
                        )
                        (fragment as? SubscriptionsFragment)?.subscriptionsAdapter?.removeItemById(
                            videoId,
                        )
                    }
                }
<<<<<<< HEAD
                //Not Interested
                getString(R.string.not_interested) -> {
                    val watchPosition = WatchPosition(videoId, Long.MAX_VALUE)
                   // Log.d("Amit", "Not Interested - $watchPosition")
                    CoroutineScope(Dispatchers.IO).launch {
                        //Log.d("Amit", "Updating blockList - $watchPosition")
                        DatabaseHelper.addToBlockList(watchPosition.videoId)
                        DatabaseHolder.Database.recommendStreamItemDao()
                            .deleteById(watchPosition.videoId)
                    }
                        if (PreferenceHelper.getBoolean(
                                PreferenceKeys.HIDE_WATCHED_FROM_FEED,
                                false
                            )
                        ) {
                            // get the host fragment containing the current fragment
                            val navHostFragment =
                                (context as MainActivity).supportFragmentManager.findFragmentById(
                                    R.id.fragment
                                ) as NavHostFragment?
                            // get the current fragment
                            val fragment =
                                navHostFragment?.childFragmentManager?.fragments?.firstOrNull()

                            Log.e(
                                "fragments",
                                navHostFragment?.childFragmentManager?.fragments.orEmpty()
                                    .joinToString(", ") { it::class.java.name.toString() }
                            )
                            (fragment as? SubscriptionsFragment)?.subscriptionsAdapter?.removeItemById(videoId)
                            adpt.removeItemById(videoId)
                        }
=======
                getString(R.string.mark_as_unwatched) -> {
                    withContext(Dispatchers.IO) {
                        DatabaseHolder.Database.watchPositionDao().deleteByVideoId(videoId)
                        DatabaseHolder.Database.watchHistoryDao().deleteByVideoId(videoId)
                    }
>>>>>>> 795e24d2
                }
            }
        }

        super.onCreate(savedInstanceState)
    }
}<|MERGE_RESOLUTION|>--- conflicted
+++ resolved
@@ -1,12 +1,9 @@
 package com.github.libretube.ui.sheets
 
 import android.os.Bundle
-<<<<<<< HEAD
-import android.util.Log
-=======
 import android.os.Handler
 import android.os.Looper
->>>>>>> 795e24d2
+import android.util.Log
 import androidx.navigation.fragment.NavHostFragment
 import com.github.libretube.R
 import com.github.libretube.api.RetrofitInstance
@@ -30,11 +27,8 @@
 import com.github.libretube.util.PlayingQueue
 import kotlinx.coroutines.CoroutineScope
 import kotlinx.coroutines.Dispatchers
-<<<<<<< HEAD
 import kotlinx.coroutines.launch
-=======
 import kotlinx.coroutines.runBlocking
->>>>>>> 795e24d2
 import kotlinx.coroutines.withContext
 
 /**
@@ -64,12 +58,6 @@
             optionsList += getString(R.string.add_to_queue)
         }
 
-<<<<<<< HEAD
-        // show the mark as watched option if watch positions are enabled
-        if (PlayerHelper.watchPositionsVideo) {
-            optionsList += getString(R.string.mark_as_watched)
-            optionsList += getString(R.string.not_interested)
-=======
         // show the mark as watched or unwatched option if watch positions are enabled
         if (PlayerHelper.watchPositionsVideo || PlayerHelper.watchHistoryEnabled) {
             val watchPositionEntry = runBlocking(Dispatchers.IO) {
@@ -81,8 +69,7 @@
             optionsList += if (watchHistoryEntry != null || watchPositionEntry != null) {
                 getString(R.string.mark_as_unwatched)
             } else getString(R.string.mark_as_watched)
->>>>>>> 795e24d2
-        }
+
 
         setSimpleItems(optionsList) { which ->
             when (optionsList[which]) {
@@ -108,54 +95,47 @@
                     shareDialog.show(parentFragmentManager, ShareDialog::class.java.name)
                 }
                 getString(R.string.play_next) -> {
-                    CoroutineScope(Dispatchers.IO).launch {
-                        try {
-                            PlayingQueue.addAsNext(
-                                RetrofitInstance.api.getStreams(videoId)
-                                    .toStreamItem(videoId)
-                            )
-                        } catch (e: Exception) {
-                            e.printStackTrace()
+                    try {
+                        val streamItem = withContext(Dispatchers.IO) {
+                            RetrofitInstance.api.getStreams(videoId).toStreamItem(videoId)
                         }
+                        PlayingQueue.addAsNext(streamItem)
+                    } catch (e: Exception) {
+                        e.printStackTrace()
                     }
                 }
                 getString(R.string.add_to_queue) -> {
-                    CoroutineScope(Dispatchers.IO).launch {
-                        try {
-                            PlayingQueue.add(
-                                RetrofitInstance.api.getStreams(videoId)
-                                    .toStreamItem(videoId)
-                            )
-                        } catch (e: Exception) {
-                            e.printStackTrace()
+                    try {
+                        val streamItem = withContext(Dispatchers.IO) {
+                            RetrofitInstance.api.getStreams(videoId).toStreamItem(videoId)
                         }
+                        PlayingQueue.add(streamItem)
+                    } catch (e: Exception) {
+                        e.printStackTrace()
                     }
                 }
                 getString(R.string.mark_as_watched) -> {
                     val watchPosition = WatchPosition(videoId, Long.MAX_VALUE)
-                    CoroutineScope(Dispatchers.IO).launch {
-                        DatabaseHolder.Database.watchPositionDao().insertAll(listOf( watchPosition))
+                    withContext(Dispatchers.IO) {
+                        DatabaseHolder.Database.watchPositionDao().insert(watchPosition)
+                        if (!PlayerHelper.watchHistoryEnabled) return@withContext
+                        // add video to watch history
+                        runCatching {
+                            RetrofitInstance.api.getStreams(videoId)
+                        }.getOrNull()?.let { DatabaseHelper.addToWatchHistory(videoId, it) }
                     }
                     if (PreferenceHelper.getBoolean(PreferenceKeys.HIDE_WATCHED_FROM_FEED, false)) {
                         // get the host fragment containing the current fragment
                         val navHostFragment =
-                            (context as MainActivity).supportFragmentManager.findFragmentById(
-                                R.id.fragment
-                            ) as NavHostFragment?
+                            (context as MainActivity).supportFragmentManager
+                                .findFragmentById(R.id.fragment) as NavHostFragment?
                         // get the current fragment
                         val fragment = navHostFragment?.childFragmentManager?.fragments?.firstOrNull()
-
-                        Log.e(
-                            "fragments",
-                            navHostFragment?.childFragmentManager?.fragments.orEmpty()
-                                .joinToString(", ") { it::class.java.name.toString() }
-                        )
                         (fragment as? SubscriptionsFragment)?.subscriptionsAdapter?.removeItemById(
                             videoId,
                         )
                     }
                 }
-<<<<<<< HEAD
                 //Not Interested
                 getString(R.string.not_interested) -> {
                     val watchPosition = WatchPosition(videoId, Long.MAX_VALUE)
@@ -188,13 +168,12 @@
                             (fragment as? SubscriptionsFragment)?.subscriptionsAdapter?.removeItemById(videoId)
                             adpt.removeItemById(videoId)
                         }
-=======
+                }
                 getString(R.string.mark_as_unwatched) -> {
                     withContext(Dispatchers.IO) {
                         DatabaseHolder.Database.watchPositionDao().deleteByVideoId(videoId)
                         DatabaseHolder.Database.watchHistoryDao().deleteByVideoId(videoId)
                     }
->>>>>>> 795e24d2
                 }
             }
         }
