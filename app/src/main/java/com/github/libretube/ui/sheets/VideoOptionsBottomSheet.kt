package com.github.libretube.ui.sheets

import android.os.Bundle
import androidx.navigation.fragment.NavHostFragment
import com.github.libretube.R
import com.github.libretube.api.RetrofitInstance
import com.github.libretube.api.obj.StreamItem
import com.github.libretube.constants.PreferenceKeys
import com.github.libretube.db.DatabaseHelper
import com.github.libretube.db.DatabaseHolder
import com.github.libretube.db.obj.WatchPosition
import com.github.libretube.enums.ShareObjectType
import com.github.libretube.helpers.BackgroundHelper
import com.github.libretube.helpers.PlayerHelper
import com.github.libretube.helpers.PreferenceHelper
import com.github.libretube.obj.ShareData
import com.github.libretube.ui.activities.MainActivity
import com.github.libretube.ui.adapters.VideosAdapter
import com.github.libretube.ui.dialogs.AddToPlaylistDialog
import com.github.libretube.ui.dialogs.DownloadDialog
import com.github.libretube.ui.dialogs.ShareDialog
import com.github.libretube.ui.fragments.SubscriptionsFragment
import com.github.libretube.util.PlayingQueue
import kotlinx.coroutines.Dispatchers
import kotlinx.coroutines.withContext

/**
 * Dialog with different options for a selected video.
 *
 * Needs the [videoId] to load the content from the right video.
 */
class VideoOptionsBottomSheet(
    private val videoId: String,
    videoName: String,
    adapter:VideosAdapter = VideosAdapter(mutableListOf<StreamItem>())
) : BaseBottomSheet() {
    private val shareData = ShareData(currentVideo = videoName)
    private var adpt = adapter
    override fun onCreate(savedInstanceState: Bundle?) {
        // List that stores the different menu options. In the future could be add more options here.
        val optionsList = mutableListOf(
            getString(R.string.playOnBackground),
            getString(R.string.addToPlaylist),
            getString(R.string.download),
            getString(R.string.share)
        )

        // Check whether the player is running and add queue options
        if (PlayingQueue.isNotEmpty()) {
            optionsList += getString(R.string.play_next)
            optionsList += getString(R.string.add_to_queue)
        }

        // show the mark as watched option if watch positions are enabled
        if (PlayerHelper.watchPositionsVideo) {
            optionsList += getString(R.string.mark_as_watched)
            optionsList += getString(R.string.not_interested)
        }

        setSimpleItems(optionsList) { which ->
            when (optionsList[which]) {
                // Start the background mode
                getString(R.string.playOnBackground) -> {
                    BackgroundHelper.playOnBackground(requireContext(), videoId)
                }
                // Add Video to Playlist Dialog
                getString(R.string.addToPlaylist) -> {
                    AddToPlaylistDialog(videoId).show(
                        parentFragmentManager,
                        AddToPlaylistDialog::class.java.name
                    )
                }
                getString(R.string.download) -> {
                    val downloadDialog = DownloadDialog(videoId)
                    downloadDialog.show(parentFragmentManager, DownloadDialog::class.java.name)
                }
                getString(R.string.share) -> {
                    val shareDialog = ShareDialog(videoId, ShareObjectType.VIDEO, shareData)
                    // using parentFragmentManager is important here
                    shareDialog.show(parentFragmentManager, ShareDialog::class.java.name)
                }
                getString(R.string.play_next) -> {
                    try {
                        val streamItem = withContext(Dispatchers.IO) {
                            RetrofitInstance.api.getStreams(videoId).toStreamItem(videoId)
                        }
                        PlayingQueue.addAsNext(streamItem)
                    } catch (e: Exception) {
                        e.printStackTrace()
                    }
                }
                getString(R.string.add_to_queue) -> {
                    try {
                        val streamItem = withContext(Dispatchers.IO) {
                            RetrofitInstance.api.getStreams(videoId).toStreamItem(videoId)
                        }
                        PlayingQueue.add(streamItem)
                    } catch (e: Exception) {
                        e.printStackTrace()
                    }
                }
                getString(R.string.mark_as_watched) -> {
                    val watchPosition = WatchPosition(videoId, Long.MAX_VALUE)
                    withContext(Dispatchers.IO) {
                        DatabaseHolder.Database.watchPositionDao().insert(watchPosition)
                        if (!PlayerHelper.watchHistoryEnabled) return@withContext
                        // add video to watch history
                        runCatching {
                            RetrofitInstance.api.getStreams(videoId)
                        }.getOrNull()?.let { DatabaseHelper.addToWatchHistory(videoId, it) }
                    }
                    if (PreferenceHelper.getBoolean(PreferenceKeys.HIDE_WATCHED_FROM_FEED, false)) {
                        // get the host fragment containing the current fragment
                        val navHostFragment =
                            (context as MainActivity).supportFragmentManager
                                .findFragmentById(R.id.fragment) as NavHostFragment?
                        // get the current fragment
                        val fragment = navHostFragment?.childFragmentManager?.fragments?.firstOrNull()
<<<<<<< HEAD

                        Log.e(
                            "fragments",
                            navHostFragment?.childFragmentManager?.fragments.orEmpty()
                                .joinToString(", ") { it::class.java.name.toString() }
                        )
=======
>>>>>>> 0b681545
                        (fragment as? SubscriptionsFragment)?.subscriptionsAdapter?.removeItemById(
                            videoId
                        )
                    }
                }
                //Not Interested
                getString(R.string.not_interested) -> {
                    val watchPosition = WatchPosition(videoId, Long.MAX_VALUE)
                   // Log.d("Amit", "Not Interested - $watchPosition")
                    CoroutineScope(Dispatchers.IO).launch {
                        //Log.d("Amit", "Updating blockList - $watchPosition")
                        DatabaseHelper.addToBlockList(watchPosition.videoId)
                        DatabaseHolder.Database.recommendStreamItemDao()
                            .deleteById(watchPosition.videoId)
                    }
                        if (PreferenceHelper.getBoolean(
                                PreferenceKeys.HIDE_WATCHED_FROM_FEED,
                                false
                            )
                        ) {
                            // get the host fragment containing the current fragment
                            val navHostFragment =
                                (context as MainActivity).supportFragmentManager.findFragmentById(
                                    R.id.fragment
                                ) as NavHostFragment?
                            // get the current fragment
                            val fragment =
                                navHostFragment?.childFragmentManager?.fragments?.firstOrNull()

                            Log.e(
                                "fragments",
                                navHostFragment?.childFragmentManager?.fragments.orEmpty()
                                    .joinToString(", ") { it::class.java.name.toString() }
                            )
                            (fragment as? SubscriptionsFragment)?.subscriptionsAdapter?.removeItemById(videoId)
                            adpt.removeItemById(videoId)
                        }
                }
            }
        }

        super.onCreate(savedInstanceState)
    }
}<|MERGE_RESOLUTION|>--- conflicted
+++ resolved
@@ -1,6 +1,7 @@
 package com.github.libretube.ui.sheets
 
 import android.os.Bundle
+import android.util.Log
 import androidx.navigation.fragment.NavHostFragment
 import com.github.libretube.R
 import com.github.libretube.api.RetrofitInstance
@@ -21,7 +22,9 @@
 import com.github.libretube.ui.dialogs.ShareDialog
 import com.github.libretube.ui.fragments.SubscriptionsFragment
 import com.github.libretube.util.PlayingQueue
+import kotlinx.coroutines.CoroutineScope
 import kotlinx.coroutines.Dispatchers
+import kotlinx.coroutines.launch
 import kotlinx.coroutines.withContext
 
 /**
@@ -80,51 +83,48 @@
                     shareDialog.show(parentFragmentManager, ShareDialog::class.java.name)
                 }
                 getString(R.string.play_next) -> {
-                    try {
-                        val streamItem = withContext(Dispatchers.IO) {
-                            RetrofitInstance.api.getStreams(videoId).toStreamItem(videoId)
+                    CoroutineScope(Dispatchers.IO).launch {
+                        try {
+                            PlayingQueue.addAsNext(
+                                RetrofitInstance.api.getStreams(videoId)
+                                    .toStreamItem(videoId)
+                            )
+                        } catch (e: Exception) {
+                            e.printStackTrace()
                         }
-                        PlayingQueue.addAsNext(streamItem)
-                    } catch (e: Exception) {
-                        e.printStackTrace()
                     }
                 }
                 getString(R.string.add_to_queue) -> {
-                    try {
-                        val streamItem = withContext(Dispatchers.IO) {
-                            RetrofitInstance.api.getStreams(videoId).toStreamItem(videoId)
+                    CoroutineScope(Dispatchers.IO).launch {
+                        try {
+                            PlayingQueue.add(
+                                RetrofitInstance.api.getStreams(videoId)
+                                    .toStreamItem(videoId)
+                            )
+                        } catch (e: Exception) {
+                            e.printStackTrace()
                         }
-                        PlayingQueue.add(streamItem)
-                    } catch (e: Exception) {
-                        e.printStackTrace()
                     }
                 }
                 getString(R.string.mark_as_watched) -> {
                     val watchPosition = WatchPosition(videoId, Long.MAX_VALUE)
-                    withContext(Dispatchers.IO) {
-                        DatabaseHolder.Database.watchPositionDao().insert(watchPosition)
-                        if (!PlayerHelper.watchHistoryEnabled) return@withContext
-                        // add video to watch history
-                        runCatching {
-                            RetrofitInstance.api.getStreams(videoId)
-                        }.getOrNull()?.let { DatabaseHelper.addToWatchHistory(videoId, it) }
+                    CoroutineScope(Dispatchers.IO).launch {
+                        DatabaseHolder.Database.watchPositionDao().insertAll(listOf( watchPosition))
                     }
                     if (PreferenceHelper.getBoolean(PreferenceKeys.HIDE_WATCHED_FROM_FEED, false)) {
                         // get the host fragment containing the current fragment
                         val navHostFragment =
-                            (context as MainActivity).supportFragmentManager
-                                .findFragmentById(R.id.fragment) as NavHostFragment?
+                            (context as MainActivity).supportFragmentManager.findFragmentById(
+                                R.id.fragment
+                            ) as NavHostFragment?
                         // get the current fragment
                         val fragment = navHostFragment?.childFragmentManager?.fragments?.firstOrNull()
-<<<<<<< HEAD
 
                         Log.e(
                             "fragments",
                             navHostFragment?.childFragmentManager?.fragments.orEmpty()
                                 .joinToString(", ") { it::class.java.name.toString() }
                         )
-=======
->>>>>>> 0b681545
                         (fragment as? SubscriptionsFragment)?.subscriptionsAdapter?.removeItemById(
                             videoId
                         )
