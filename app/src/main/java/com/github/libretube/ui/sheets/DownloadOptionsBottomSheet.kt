--- conflicted
+++ resolved
@@ -12,6 +12,7 @@
 import com.github.libretube.helpers.DownloadHelper
 import com.github.libretube.helpers.NavigationHelper
 import com.github.libretube.obj.ShareData
+import com.github.libretube.parcelable.DownloadData
 import com.github.libretube.services.OfflinePlayerService
 import com.github.libretube.ui.dialogs.ShareDialog
 import com.google.android.material.dialog.MaterialAlertDialogBuilder
@@ -29,12 +30,8 @@
             R.string.playOnBackground,
             R.string.go_to_video,
             R.string.share,
-<<<<<<< HEAD
             R.string.delete,
             R.string.retry,
-=======
-            R.string.delete
->>>>>>> d38f35a0
         ).map { getString(it) }
         setSimpleItems(options) { selectedIndex ->
             when (selectedIndex) {
@@ -98,12 +95,12 @@
 
                     DownloadHelper.startDownloadService(
                         requireContext(),
-                        vId,
+                        DownloadData(vId,
                         vFileName,
                         vFormat,
                         vQuality,
                         aFormat,
-                        aQuality,
+                        aQuality,"")
                     )
 
                 }
