--- conflicted
+++ resolved
@@ -649,12 +649,8 @@
                             }
                         }
                     })
-<<<<<<< HEAD
+
                     relatedRecView.adapter = TrendingAdapter(response.relatedStreams!!, childFragmentManager)
-=======
-                    relatedRecView.adapter = TrendingAdapter(response.relatedStreams!!)
-
->>>>>>> e9d57e31
                     view.findViewById<TextView>(R.id.player_description).text =
                         if (Build.VERSION.SDK_INT >= Build.VERSION_CODES.N) {
                             Html.fromHtml(response.description, Html.FROM_HTML_MODE_COMPACT).trim()
