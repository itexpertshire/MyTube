--- conflicted
+++ resolved
@@ -11,13 +11,8 @@
       "type": "UNIVERSAL",
       "filters": [],
       "attributes": [],
-<<<<<<< HEAD
-      "versionCode": 29,
-      "versionName": "0.12.0.0.4",
-=======
       "versionCode": 35,
       "versionName": "0.15.0",
->>>>>>> 795e24d2
       "outputFile": "app-universal-release.apk"
     },
     {
@@ -25,15 +20,6 @@
       "filters": [
         {
           "filterType": "ABI",
-<<<<<<< HEAD
-          "value": "x86"
-        }
-      ],
-      "attributes": [],
-      "versionCode": 29,
-      "versionName": "0.12.0.0.4",
-      "outputFile": "app-x86-release.apk"
-=======
           "value": "x86_64"
         }
       ],
@@ -41,7 +27,6 @@
       "versionCode": 35,
       "versionName": "0.15.0",
       "outputFile": "app-x86_64-release.apk"
->>>>>>> 795e24d2
     },
     {
       "type": "ONE_OF_MANY",
@@ -52,13 +37,8 @@
         }
       ],
       "attributes": [],
-<<<<<<< HEAD
-      "versionCode": 29,
-      "versionName": "0.12.0.0.4",
-=======
       "versionCode": 35,
       "versionName": "0.15.0",
->>>>>>> 795e24d2
       "outputFile": "app-armeabi-v7a-release.apk"
     },
     {
@@ -70,15 +50,9 @@
         }
       ],
       "attributes": [],
-<<<<<<< HEAD
-      "versionCode": 29,
-      "versionName": "0.12.0.0.4",
-      "outputFile": "app-x86_64-release.apk"
-=======
       "versionCode": 35,
       "versionName": "0.15.0",
       "outputFile": "app-x86-release.apk"
->>>>>>> 795e24d2
     },
     {
       "type": "ONE_OF_MANY",
@@ -89,13 +63,8 @@
         }
       ],
       "attributes": [],
-<<<<<<< HEAD
-      "versionCode": 29,
-      "versionName": "0.12.0.0.4",
-=======
       "versionCode": 35,
       "versionName": "0.15.0",
->>>>>>> 795e24d2
       "outputFile": "app-arm64-v8a-release.apk"
     }
   ],
